--- conflicted
+++ resolved
@@ -48,10 +48,7 @@
     "@types/uuid": "^8.3.4",
     "@typescript-eslint/eslint-plugin": "^5.25.0",
     "@typescript-eslint/parser": "^5.25.0",
-<<<<<<< HEAD
     "automerge-wasm": "file:../automerge-wasm",
-=======
->>>>>>> ba328992
     "eslint": "^8.15.0",
     "fast-sha256": "^1.3.0",
     "mocha": "^10.0.0",
