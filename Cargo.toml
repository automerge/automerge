[workspace]

members = [
    "automerge",
    "automerge-c",
    "automerge-cli",
    "automerge-backend",
    "automerge-backend-wasm",
<<<<<<< HEAD
    "automerge-frontend",
    "automerge-cli",
=======
    "automerge-protocol",
>>>>>>> 73336e11
]

[profile.release]
lto = true<|MERGE_RESOLUTION|>--- conflicted
+++ resolved
@@ -3,15 +3,11 @@
 members = [
     "automerge",
     "automerge-c",
-    "automerge-cli",
     "automerge-backend",
     "automerge-backend-wasm",
-<<<<<<< HEAD
     "automerge-frontend",
     "automerge-cli",
-=======
     "automerge-protocol",
->>>>>>> 73336e11
 ]
 
 [profile.release]
