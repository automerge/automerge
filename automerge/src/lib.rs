extern crate hex;
extern crate uuid;
extern crate web_sys;

#[macro_export]
macro_rules! log {
     ( $( $t:tt )* ) => {
          {
            use $crate::__log;
            __log!( $( $t )* );
          }
     }
 }

#[cfg(target_family = "wasm")]
#[macro_export]
macro_rules! __log {
     ( $( $t:tt )* ) => {
         web_sys::console::log_1(&format!( $( $t )* ).into());
     }
 }

#[cfg(not(target_family = "wasm"))]
#[macro_export]
macro_rules! __log {
     ( $( $t:tt )* ) => {
         println!( $( $t )* );
     }
 }

mod change;
mod columnar;
mod decoding;
mod encoding;
mod indexed_cache;
mod legacy;
mod sync;

mod error;
mod op_set;
mod op_tree;
mod query;
mod types;
mod value;

use change::{encode_document, export_change};
use indexed_cache::IndexedCache;
use op_set::OpSet;
use op_tree::OpTree;
use std::collections::{HashMap, HashSet, VecDeque};
use types::{ObjId, Op, HEAD};
use unicode_segmentation::UnicodeSegmentation;

pub use change::{decode_change, Change};
pub use error::AutomergeError;
pub use legacy::Change as ExpandedChange;
pub use sync::{BloomFilter, SyncHave, SyncMessage, SyncState};
pub use types::{
    ActorId, ChangeHash, ElemId, Export, Exportable, Importable, Key, ObjType, OpId, OpType, Patch,
    Peer, Prop, ROOT,
};
pub use value::{ScalarValue, Value};

#[derive(Debug, Clone)]
pub struct Automerge {
    queue: Vec<Change>,
    history: Vec<Change>,
    history_index: HashMap<ChangeHash, usize>,
    states: HashMap<usize, Vec<usize>>,
    deps: HashSet<ChangeHash>,
    saved: Vec<ChangeHash>,
    ops: OpSet,
    actor: Option<usize>,
    max_op: u64,
    transaction: Option<Transaction>,
}

impl Automerge {
    pub fn new() -> Self {
        Automerge {
            queue: vec![],
            history: vec![],
            history_index: HashMap::new(),
            states: HashMap::new(),
            ops: Default::default(),
            deps: Default::default(),
            saved: Default::default(),
            actor: None,
            max_op: 0,
            transaction: None,
        }
    }

    pub fn set_actor(&mut self, actor: ActorId) {
        self.ensure_transaction_closed();
        self.actor = Some(self.ops.m.actors.cache(actor))
    }

    fn random_actor(&mut self) -> ActorId {
        let actor = ActorId::from(uuid::Uuid::new_v4().as_bytes().to_vec());
        self.actor = Some(self.ops.m.actors.cache(actor.clone()));
        actor
    }

    pub fn get_actor(&mut self) -> ActorId {
        if let Some(actor) = self.actor {
            self.ops.m.actors[actor].clone()
        } else {
            self.random_actor()
        }
    }

    fn get_actor_index(&mut self) -> usize {
        if let Some(actor) = self.actor {
            actor
        } else {
            self.random_actor();
            self.actor.unwrap() // random_actor always sets actor to is_some()
        }
    }

    pub fn new_with_actor_id(actor: ActorId) -> Self {
        Automerge {
            queue: vec![],
            history: vec![],
            history_index: HashMap::new(),
            states: HashMap::new(),
            ops: OpSet::with_actor(actor),
            deps: Default::default(),
            saved: Default::default(),
            actor: None,
            max_op: 0,
            transaction: None,
        }
    }

    pub fn pending_ops(&self) -> u64 {
        self.transaction
            .as_ref()
            .map(|t| t.operations.len() as u64)
            .unwrap_or(0)
    }

    fn tx(&mut self) -> &mut Transaction {
        if self.transaction.is_none() {
            let actor = self.get_actor_index();

            let seq = self.states.entry(actor).or_default().len() as u64 + 1;
            let mut deps = self.get_heads();
            if seq > 1 {
                let last_hash = self.get_hash(actor, seq - 1).unwrap();
                if !deps.contains(&last_hash) {
                    deps.push(last_hash);
                }
            }

            self.transaction = Some(Transaction {
                actor,
                seq,
                start_op: self.max_op + 1,
                time: 0,
                message: None,
                extra_bytes: Default::default(),
                hash: None,
                operations: vec![],
                deps,
            });
        }

        self.transaction.as_mut().unwrap()
    }

    pub fn commit(&mut self, message: Option<String>, time: Option<i64>) -> usize {
        let tx = self.tx();

        if message.is_some() {
            tx.message = message;
        }

        if let Some(t) = time {
            tx.time = t;
        }

        let ops = tx.operations.len();

        self.ensure_transaction_closed();

        ops
    }

    pub fn ensure_transaction_closed(&mut self) {
        if let Some(tx) = self.transaction.take() {
            self.update_history(export_change(&tx, &self.ops.m.actors, &self.ops.m.props));
        }
    }

    pub fn rollback(&mut self) -> usize {
        if let Some(tx) = self.transaction.take() {
            let num = tx.operations.len();
            for op in &tx.operations {
                for pred_id in &op.pred {
                    // FIXME - use query to make this fast
                    if let Some(p) = self.ops.iter().position(|o| o.id == *pred_id) {
                        self.ops
                            .replace(op.obj, p, |o| o.succ.retain(|i| i != pred_id));
                    }
                }
                if let Some(pos) = self.ops.iter().position(|o| o.id == op.id) {
                    self.ops.remove(op.obj, pos);
                }
            }
            num
        } else {
            0
        }
    }

    fn next_id(&mut self) -> OpId {
        let tx = self.tx();
        OpId(tx.start_op + tx.operations.len() as u64, tx.actor)
    }

    fn insert_local_op(&mut self, op: Op, pos: usize, succ_pos: &[usize]) {
        for succ in succ_pos {
            self.ops.replace(op.obj, *succ, |old_op| {
                old_op.succ.push(op.id);
            });
        }

        if !op.is_del() {
            self.ops.insert(pos, op.clone());
        }

        self.tx().operations.push(op);
    }

    fn insert_op(&mut self, op: Op) -> Op {
        let q = self.ops.search(op.obj, query::SeekOp::new(&op));

        for i in q.succ {
            self.ops
                .replace(op.obj, i, |old_op| old_op.succ.push(op.id));
        }

        if !op.is_del() {
            self.ops.insert(q.pos, op.clone());
        }
        op
    }

    // KeysAt::()
    // LenAt::()
    // PropAt::()
    // NthAt::()

    pub fn keys(&self, obj: ObjId) -> Vec<String> {
        let q = self.ops.search(obj, query::Keys::new(obj));
        q.keys.iter().map(|k| self.export(*k)).collect()
    }

    pub fn keys_at(&self, obj: ObjId, heads: &[ChangeHash]) -> Vec<String> {
        if heads.is_empty() {
            return self.keys(obj);
        }
        let clock = self.clock_at(heads);
        let q = self.ops.search(obj, query::KeysAt::new(obj, clock));
        q.keys.iter().map(|k| self.export(*k)).collect()
    }

    pub fn length(&self, obj: OpId) -> usize {
        self.ops.search(obj.into(), query::Len::new(obj.into())).len
    }

    pub fn length_at(&self, obj: OpId, heads: &[ChangeHash]) -> usize {
        if heads.is_empty() {
            return self.length(obj);
        }
        let clock = self.clock_at(heads);
        self.ops
            .search(obj.into(), query::LenAt::new(obj.into(), clock))
            .len
    }

    // set(obj, prop, value) - value can be scalar or objtype
    // del(obj, prop)
    // inc(obj, prop, value)
    // insert(obj, index, value)

    /// Set the value of property `P` to value `V` in object `obj`. 
    ///
    /// # Returns
    ///
    /// The opid of the operation which was created, or None if this operation doesn't change the
    /// document
    ///
    /// # Errors
    ///
    /// This will return an error if 
    /// - The object does not exist
    /// - The key is the wrong type for the object
    /// - The key does not exist in the object
    pub fn set<P: Into<Prop>, V: Into<Value>>(
        &mut self,
        obj: OpId,
        prop: P,
        value: V,
    ) -> Result<Option<OpId>, AutomergeError> {
        let value = value.into();
        self.local_op(obj.into(), prop.into(), value.into())
    }

    pub fn insert<V: Into<Value>>(
        &mut self,
        obj: OpId,
        index: usize,
        value: V,
    ) -> Result<OpId, AutomergeError> {
        let obj = obj.into();
        let id = self.next_id();

        let query = self.ops.search(obj, query::InsertNth::new(index));

        let key = query.key()?;
        let value = value.into();

        let op = Op {
            change: self.history.len(),
            id,
            action: value.into(),
            obj,
            key,
            succ: Default::default(),
            pred: Default::default(),
            insert: true,
        };

        self.ops.insert(query.pos, op.clone());
        self.tx().operations.push(op);

        Ok(id)
    }

    pub fn inc<P: Into<Prop>>(
        &mut self,
        obj: OpId,
        prop: P,
        value: i64,
    ) -> Result<OpId, AutomergeError> {
        match self.local_op(obj.into(), prop.into(), OpType::Inc(value))? {
            Some(opid) => Ok(opid),
            None => { panic!("increment should always create a new op") }
        }
    }

    pub fn del<P: Into<Prop>>(&mut self, obj: OpId, prop: P) -> Result<OpId, AutomergeError> {
        // TODO: Should we also no-op multiple delete operations?
        match self.local_op(obj.into(), prop.into(), OpType::Del)? {
            Some(opid) => Ok(opid),
            None => { panic!("increment should always create a new op") }
        }
    }

    pub fn splice(
        &mut self,
        obj: OpId,
        mut pos: usize,
        del: usize,
        vals: Vec<Value>,
    ) -> Result<(), AutomergeError> {
        for _ in 0..del {
            self.del(obj, pos)?;
        }
        for v in vals {
            self.insert(obj, pos, v)?;
            pos += 1;
        }
        Ok(())
    }

    pub fn splice_text(
        &mut self,
        obj: OpId,
        pos: usize,
        del: usize,
        text: &str,
    ) -> Result<(), AutomergeError> {
        let mut vals = vec![];
        for c in text.to_owned().graphemes(true) {
            vals.push(c.into());
        }
        self.splice(obj, pos, del, vals)
    }

    pub fn text(&self, obj: OpId) -> Result<String, AutomergeError> {
        let obj = obj.into();
        let query = self.ops.search(obj, query::ListVals::new(obj));
        let mut buffer = String::new();
        for q in &query.ops {
            if let OpType::Set(ScalarValue::Str(s)) = &q.action {
                buffer.push_str(s);
            }
        }
        Ok(buffer)
    }

    pub fn text_at(&self, obj: OpId, heads: &[ChangeHash]) -> Result<String, AutomergeError> {
        let clock = self.clock_at(heads);
        let obj = obj.into();
        let query = self.ops.search(obj, query::ListValsAt::new(obj, clock));
        let mut buffer = String::new();
        for q in &query.ops {
            if let OpType::Set(ScalarValue::Str(s)) = &q.action {
                buffer.push_str(s);
            }
        }
        Ok(buffer)
    }

    // TODO - I need to return these OpId's here **only** to get
    // the legacy conflicts format of { [opid]: value }
    // Something better?
    pub fn value<P: Into<Prop>>(
        &self,
        obj: OpId,
        prop: P,
    ) -> Result<Option<(Value, OpId)>, AutomergeError> {
        Ok(self.values(obj, prop.into())?.first().cloned())
    }

    pub fn value_at(
        &self,
        obj: OpId,
        prop: Prop,
        heads: &[ChangeHash],
    ) -> Result<Option<(Value, OpId)>, AutomergeError> {
        Ok(self.values_at(obj, prop, heads)?.first().cloned())
    }

    pub fn values<P: Into<Prop>>(
        &self,
        obj: OpId,
        prop: P,
    ) -> Result<Vec<(Value, OpId)>, AutomergeError> {
        let obj = obj.into();
        let result = match prop.into() {
            Prop::Map(p) => {
                let prop = self.ops.m.props.lookup(p);
                if let Some(p) = prop {
                    self.ops
                        .search(obj, query::Prop::new(obj, p))
                        .ops
                        .into_iter()
                        .map(|o| o.into())
                        .collect()
                } else {
                    vec![]
                }
            }
            Prop::Seq(n) => self
                .ops
                .search(obj, query::Nth::new(n))
                .ops
                .into_iter()
                .map(|o| o.into())
                .collect(),
        };
        Ok(result)
    }

    pub fn values_at(
        &self,
        obj: OpId,
        prop: Prop,
        heads: &[ChangeHash],
    ) -> Result<Vec<(Value, OpId)>, AutomergeError> {
        if heads.is_empty() {
            return self.values(obj, prop);
        }
        let obj = obj.into();
        let clock = self.clock_at(heads);
        let result = match prop {
            Prop::Map(p) => {
                let prop = self.ops.m.props.lookup(p);
                if let Some(p) = prop {
                    self.ops
                        .search(obj, query::PropAt::new(obj, p, clock))
                        .ops
                        .into_iter()
                        .map(|o| o.into())
                        .collect()
                } else {
                    vec![]
                }
            }
            Prop::Seq(n) => self
                .ops
                .search(obj, query::NthAt::new(obj, n, clock))
                .ops
                .into_iter()
                .map(|o| o.into())
                .collect(),
        };
        Ok(result)
    }

    pub fn load(data: &[u8]) -> Result<Self, AutomergeError> {
        let changes = Change::load_document(data)?;
        let mut doc = Self::new();
        doc.apply_changes(&changes)?;
        Ok(doc)
    }

    pub fn load_incremental(&mut self, data: &[u8]) -> Result<usize, AutomergeError> {
        let changes = Change::load_document(data)?;
        let start = self.ops.len();
        self.apply_changes(&changes)?;
        let delta = self.ops.len() - start;
        Ok(delta)
    }

    pub fn apply_changes(&mut self, changes: &[Change]) -> Result<Patch, AutomergeError> {
        self.ensure_transaction_closed();
        for c in changes {
            if !self.history_index.contains_key(&c.hash) {
                if self.is_causally_ready(c) {
                    self.apply_change(c.clone());
                } else {
                    self.queue.push(c.clone());
                    while let Some(c) = self.pop_next_causally_ready_change() {
                        self.apply_change(c);
                    }
                }
            }
        }
        Ok(Patch {})
    }

    pub fn apply_change(&mut self, change: Change) {
        self.ensure_transaction_closed();
        let ops = self.import_ops(&change, self.history.len());
        self.update_history(change);
        for op in ops {
            self.insert_op(op);
        }
    }

    fn local_op(&mut self, obj: ObjId, prop: Prop, action: OpType) -> Result<Option<OpId>, AutomergeError> {
        match prop {
            Prop::Map(s) => self.local_map_op(obj, s, action),
            Prop::Seq(n) => self.local_list_op(obj, n, action),
        }
    }

    fn local_map_op(
        &mut self,
        obj: ObjId,
        prop: String,
        action: OpType,
    ) -> Result<Option<OpId>, AutomergeError> {
        if prop.is_empty() {
            return Err(AutomergeError::EmptyStringKey);
        }

        let id = self.next_id();
        let prop = self.ops.m.props.cache(prop);
        let query = self.ops.search(obj, query::Prop::new(obj, prop));

        match (&query.ops[..], &action) {
            // If there are no conflicts for this value and the old operation and the new operation are
            // both setting the same value then we do nothing.
            (&[Op{action: OpType::Set(ref old_v), ..}], OpType::Set(new_v)) if old_v == new_v => {
                return Ok(None);
            }
            _ => {}
        }

        let pred = query.ops.iter().map(|op| op.id).collect();


        let op = Op {
            change: self.history.len(),
            id,
            action,
            obj,
            key: Key::Map(prop),
            succ: Default::default(),
            pred,
            insert: false,
        };


        self.insert_local_op(op, query.pos, &query.ops_pos);

        Ok(Some(id))
    }

    fn local_list_op(
        &mut self,
        obj: ObjId,
        index: usize,
        action: OpType,
<<<<<<< HEAD
    ) -> Result<OpId, AutomergeError> {
        let query = self.ops.search(obj, query::Nth::new(index));
=======
    ) -> Result<Option<OpId>, AutomergeError> {
        let query = self.ops.search(query::Nth::new(obj, index));
>>>>>>> 96234080

        let id = self.next_id();
        let pred = query.ops.iter().map(|op| op.id).collect();
        let key = query.key()?;

        match (&query.ops[..], &action) {
            // If there are no conflicts for this value and the old operation and the new operation are
            // both setting the same value then we do nothing.
            (&[Op{action: OpType::Set(ref old_v), ..}], OpType::Set(new_v)) if old_v == new_v => {
                return Ok(None);
            }
            _ => {}
        }


        let op = Op {
            change: self.history.len(),
            id,
            action,
            obj,
            key,
            succ: Default::default(),
            pred,
            insert: false,
        };

        self.insert_local_op(op, query.pos, &query.ops_pos);

        Ok(Some(id))
    }

    fn is_causally_ready(&self, change: &Change) -> bool {
        change
            .deps
            .iter()
            .all(|d| self.history_index.contains_key(d))
    }

    fn pop_next_causally_ready_change(&mut self) -> Option<Change> {
        let mut index = 0;
        while index < self.queue.len() {
            if self.is_causally_ready(&self.queue[index]) {
                return Some(self.queue.swap_remove(index));
            }
            index += 1;
        }
        None
    }

    fn import_ops(&mut self, change: &Change, change_id: usize) -> Vec<Op> {
        change
            .iter_ops()
            .enumerate()
            .map(|(i, c)| {
                let actor = self.ops.m.actors.cache(change.actor_id().clone());
                let id = OpId(change.start_op + i as u64, actor);
                // FIXME dont need to_string()
                let obj: ObjId = self.import(&c.obj.to_string()).unwrap();
                let pred = c
                    .pred
                    .iter()
                    .map(|i| self.import(&i.to_string()).unwrap())
                    .collect();
                let key = match &c.key {
                    legacy::Key::Map(n) => Key::Map(self.ops.m.props.cache(n.to_string())),
                    legacy::Key::Seq(legacy::ElementId::Head) => Key::Seq(HEAD),
                    // FIXME dont need to_string()
                    legacy::Key::Seq(legacy::ElementId::Id(i)) => {
                        Key::Seq(self.import(&i.to_string()).unwrap())
                    }
                };
                Op {
                    change: change_id,
                    id,
                    action: c.action,
                    obj,
                    key,
                    succ: Default::default(),
                    pred,
                    insert: c.insert,
                }
            })
            .collect()
    }

    pub fn save(&mut self) -> Result<Vec<u8>, AutomergeError> {
        self.ensure_transaction_closed();
        // TODO - would be nice if I could pass an iterator instead of a collection here
        let c: Vec<_> = self.history.iter().map(|c| c.decode()).collect();
        let ops: Vec<_> = self.ops.iter().cloned().collect();
        // TODO - can we make encode_document error free
        let bytes = encode_document(
            &c,
            ops.as_slice(),
            &self.ops.m.actors,
            &self.ops.m.props.cache,
        );
        if bytes.is_ok() {
            self.saved = self.get_heads().iter().copied().collect();
        }
        bytes
    }

    // should this return an empty vec instead of None?
    pub fn save_incremental(&mut self) -> Vec<u8> {
        self.ensure_transaction_closed();
        let changes = self._get_changes(self.saved.as_slice());
        let mut bytes = vec![];
        for c in changes {
            bytes.extend(c.raw_bytes());
        }
        if !bytes.is_empty() {
            self.saved = self._get_heads().iter().copied().collect();
        }
        bytes
    }

    /// Filter the changes down to those that are not transitive dependencies of the heads.
    ///
    /// Thus a graph with these heads has not seen the remaining changes.
    pub(crate) fn filter_changes(&self, heads: &[ChangeHash], changes: &mut HashSet<ChangeHash>) {
        // Reduce the working set to find to those which we may be able to find.
        // This filters out those hashes that are successors of or concurrent with all of the
        // heads.
        // This can help in avoiding traversing the entire graph back to the roots when we try to
        // search for a hash we can know won't be found there.
        let max_head_index = heads
            .iter()
            .map(|h| self.history_index.get(h).unwrap_or(&0))
            .max()
            .unwrap_or(&0);
        let mut may_find: HashSet<ChangeHash> = changes
            .iter()
            .filter(|hash| {
                let change_index = self.history_index.get(hash).unwrap_or(&0);
                change_index <= max_head_index
            })
            .copied()
            .collect();

        if may_find.is_empty() {
            return;
        }

        let mut queue: VecDeque<_> = heads.iter().collect();
        let mut seen = HashSet::new();
        while let Some(hash) = queue.pop_front() {
            if seen.contains(hash) {
                continue;
            }
            seen.insert(hash);

            let removed = may_find.remove(hash);
            changes.remove(hash);
            if may_find.is_empty() {
                break;
            }

            for dep in self
                .history_index
                .get(hash)
                .and_then(|i| self.history.get(*i))
                .map(|c| c.deps.as_slice())
                .unwrap_or_default()
            {
                // if we just removed something from our hashes then it is likely there is more
                // down here so do a quick inspection on the children.
                // When we don't remove anything it is less likely that there is something down
                // that chain so delay it.
                if removed {
                    queue.push_front(dep);
                } else {
                    queue.push_back(dep);
                }
            }
        }
    }

    pub fn get_missing_deps(&mut self, heads: &[ChangeHash]) -> Vec<ChangeHash> {
        self.ensure_transaction_closed();
        self._get_missing_deps(heads)
    }

    fn _get_missing_deps(&self, heads: &[ChangeHash]) -> Vec<ChangeHash> {
        let in_queue: HashSet<_> = self.queue.iter().map(|change| change.hash).collect();
        let mut missing = HashSet::new();

        for head in self.queue.iter().flat_map(|change| &change.deps) {
            if !self.history_index.contains_key(head) {
                missing.insert(head);
            }
        }

        for head in heads {
            if !self.history_index.contains_key(head) {
                missing.insert(head);
            }
        }

        let mut missing = missing
            .into_iter()
            .filter(|hash| !in_queue.contains(hash))
            .copied()
            .collect::<Vec<_>>();
        missing.sort();
        missing
    }

    fn get_changes_fast(&self, have_deps: &[ChangeHash]) -> Option<Vec<&Change>> {
        if have_deps.is_empty() {
            return Some(self.history.iter().collect());
        }

        let lowest_idx = have_deps
            .iter()
            .filter_map(|h| self.history_index.get(h))
            .min()?
            + 1;

        let mut missing_changes = vec![];
        let mut has_seen: HashSet<_> = have_deps.iter().collect();
        for change in &self.history[lowest_idx..] {
            let deps_seen = change.deps.iter().filter(|h| has_seen.contains(h)).count();
            if deps_seen > 0 {
                if deps_seen != change.deps.len() {
                    // future change depends on something we haven't seen - fast path cant work
                    return None;
                }
                missing_changes.push(change);
                has_seen.insert(&change.hash);
            }
        }

        // if we get to the end and there is a head we haven't seen then fast path cant work
        if self._get_heads().iter().all(|h| has_seen.contains(h)) {
            Some(missing_changes)
        } else {
            None
        }
    }

    fn get_changes_slow(&self, have_deps: &[ChangeHash]) -> Vec<&Change> {
        let mut stack: Vec<_> = have_deps.iter().collect();
        let mut has_seen = HashSet::new();
        while let Some(hash) = stack.pop() {
            if has_seen.contains(&hash) {
                continue;
            }
            if let Some(change) = self
                .history_index
                .get(hash)
                .and_then(|i| self.history.get(*i))
            {
                stack.extend(change.deps.iter());
            }
            has_seen.insert(hash);
        }
        self.history
            .iter()
            .filter(|change| !has_seen.contains(&change.hash))
            .collect()
    }

    pub fn get_last_local_change(&mut self) -> Option<&Change> {
        self.ensure_transaction_closed();
        if let Some(actor) = &self.actor {
            let actor = &self.ops.m.actors[*actor];
            return self.history.iter().rev().find(|c| c.actor_id() == actor);
        }
        None
    }

    pub fn get_changes(&mut self, have_deps: &[ChangeHash]) -> Vec<&Change> {
        self.ensure_transaction_closed();
        self._get_changes(have_deps)
    }

    fn _get_changes(&self, have_deps: &[ChangeHash]) -> Vec<&Change> {
        if let Some(changes) = self.get_changes_fast(have_deps) {
            changes
        } else {
            self.get_changes_slow(have_deps)
        }
    }

    fn clock_at(&self, heads: &[ChangeHash]) -> Clock {
        if heads.is_empty() {
            return Clock::Head;
        }
        // FIXME - could be way faster
        let mut clock = HashMap::new();
        for c in self._get_changes(heads) {
            let actor = self.ops.m.actors.lookup(c.actor_id().clone()).unwrap();
            if let Some(val) = clock.get(&actor) {
                if val < &c.seq {
                    clock.insert(actor, c.seq);
                }
            } else {
                clock.insert(actor, c.seq);
            }
        }
        Clock::At(clock)
    }

    pub fn get_change_by_hash(&mut self, hash: &ChangeHash) -> Option<&Change> {
        self.ensure_transaction_closed();
        self._get_change_by_hash(hash)
    }

    fn _get_change_by_hash(&self, hash: &ChangeHash) -> Option<&Change> {
        self.history_index
            .get(hash)
            .and_then(|index| self.history.get(*index))
    }

    pub fn get_changes_added<'a>(&mut self, other: &'a Self) -> Vec<&'a Change> {
        self.ensure_transaction_closed();
        self._get_changes_added(other)
    }

    fn _get_changes_added<'a>(&self, other: &'a Self) -> Vec<&'a Change> {
        // Depth-first traversal from the heads through the dependency graph,
        // until we reach a change that is already present in other
        let mut stack: Vec<_> = other._get_heads();
        let mut seen_hashes = HashSet::new();
        let mut added_change_hashes = Vec::new();
        while let Some(hash) = stack.pop() {
            if !seen_hashes.contains(&hash) && self._get_change_by_hash(&hash).is_none() {
                seen_hashes.insert(hash);
                added_change_hashes.push(hash);
                if let Some(change) = other._get_change_by_hash(&hash) {
                    stack.extend(&change.deps);
                }
            }
        }
        // Return those changes in the reverse of the order in which the depth-first search
        // found them. This is not necessarily a topological sort, but should usually be close.
        added_change_hashes.reverse();
        added_change_hashes
            .into_iter()
            .filter_map(|h| other._get_change_by_hash(&h))
            .collect()
    }

    pub fn get_heads(&mut self) -> Vec<ChangeHash> {
        self.ensure_transaction_closed();
        self._get_heads()
    }

    fn _get_heads(&self) -> Vec<ChangeHash> {
        let mut deps: Vec<_> = self.deps.iter().copied().collect();
        deps.sort_unstable();
        deps
    }

    fn get_hash(&mut self, actor: usize, seq: u64) -> Result<ChangeHash, AutomergeError> {
        self.states
            .get(&actor)
            .and_then(|v| v.get(seq as usize - 1))
            .and_then(|&i| self.history.get(i))
            .map(|c| c.hash)
            .ok_or(AutomergeError::InvalidSeq(seq))
    }

    fn update_history(&mut self, change: Change) -> usize {
        self.max_op = std::cmp::max(self.max_op, change.start_op + change.len() as u64 - 1);

        self.update_deps(&change);

        let history_index = self.history.len();

        self.states
            .entry(self.ops.m.actors.cache(change.actor_id().clone()))
            .or_default()
            .push(history_index);

        self.history_index.insert(change.hash, history_index);
        self.history.push(change);

        history_index
    }

    fn update_deps(&mut self, change: &Change) {
        for d in &change.deps {
            self.deps.remove(d);
        }
        self.deps.insert(change.hash);
    }

    pub fn import<I: Importable>(&self, s: &str) -> Result<I, AutomergeError> {
        if let Some(x) = I::from(s) {
            Ok(x)
        } else {
            let n = s
                .find('@')
                .ok_or_else(|| AutomergeError::InvalidOpId(s.to_owned()))?;
            let counter = s[0..n]
                .parse()
                .map_err(|_| AutomergeError::InvalidOpId(s.to_owned()))?;
            let actor = ActorId::from(hex::decode(&s[(n + 1)..]).unwrap());
            let actor = self
                .ops
                .m
                .actors
                .lookup(actor)
                .ok_or_else(|| AutomergeError::InvalidOpId(s.to_owned()))?;
            Ok(I::wrap(OpId(counter, actor)))
        }
    }

    pub fn export<E: Exportable>(&self, id: E) -> String {
        match id.export() {
            Export::Id(id) => format!("{}@{}", id.counter(), self.ops.m.actors[id.actor()]),
            Export::Prop(index) => self.ops.m.props[index].clone(),
            Export::Special(s) => s,
        }
    }

    pub fn dump(&self) {
        log!(
            "  {:12} {:12} {:12} {} {} {}",
            "id",
            "obj",
            "key",
            "value",
            "pred",
            "succ"
        );
        for i in self.ops.iter() {
            let id = self.export(i.id);
            let obj = self.export(i.obj);
            let key = match i.key {
                Key::Map(n) => self.ops.m.props[n].clone(),
                Key::Seq(n) => self.export(n),
            };
            let value: String = match &i.action {
                OpType::Set(value) => format!("{}", value),
                OpType::Make(obj) => format!("make{}", obj),
                OpType::Inc(obj) => format!("inc{}", obj),
                OpType::Del => format!("del{}", 0),
            };
            let pred: Vec<_> = i.pred.iter().map(|id| self.export(*id)).collect();
            let succ: Vec<_> = i.succ.iter().map(|id| self.export(*id)).collect();
            log!(
                "  {:12} {:12} {:12} {} {:?} {:?}",
                id,
                obj,
                key,
                value,
                pred,
                succ
            );
        }
    }
}

#[derive(Debug, Clone)]
pub(crate) struct Transaction {
    pub actor: usize,
    pub seq: u64,
    pub start_op: u64,
    pub time: i64,
    pub message: Option<String>,
    pub extra_bytes: Vec<u8>,
    pub hash: Option<ChangeHash>,
    pub deps: Vec<ChangeHash>,
    pub operations: Vec<Op>,
}

#[derive(Debug, Clone, PartialEq)]
enum Clock {
    Head,
    At(HashMap<usize, u64>),
}

impl Default for Automerge {
    fn default() -> Self {
        Self::new()
    }
}

#[cfg(test)]
mod tests {
    use crate::{ActorId, Automerge, AutomergeError, Value, ROOT};

    #[test]
    fn insert_op() -> Result<(), AutomergeError> {
        let mut doc = Automerge::new();
        doc.set_actor(ActorId::random());
        doc.set(ROOT, "hello", "world")?;
        assert!(doc.pending_ops() == 1);
        doc.value(ROOT, "hello")?;
        Ok(())
    }

    #[test]
    fn test_list() -> Result<(), AutomergeError> {
        let mut doc = Automerge::new();
        doc.set_actor(ActorId::random());
        let list_id = doc.set(ROOT, "items", Value::list())?.unwrap();
        doc.set(ROOT, "zzz", "zzzval")?;
        assert!(doc.value(ROOT, "items")?.unwrap().1 == list_id);
        doc.insert(list_id, 0, "a")?;
        doc.insert(list_id, 0, "b")?;
        doc.insert(list_id, 2, "c")?;
        doc.insert(list_id, 1, "d")?;
        assert!(doc.value(list_id, 0)?.unwrap().0 == "b".into());
        assert!(doc.value(list_id, 1)?.unwrap().0 == "d".into());
        assert!(doc.value(list_id, 2)?.unwrap().0 == "a".into());
        assert!(doc.value(list_id, 3)?.unwrap().0 == "c".into());
        assert!(doc.length(list_id) == 4);
        doc.save()?;
        Ok(())
    }

    #[test]
    fn test_del() -> Result<(), AutomergeError> {
        let mut doc = Automerge::new();
        doc.set_actor(ActorId::random());
        doc.set(ROOT, "xxx", "xxx")?;
        assert!(!doc.values(ROOT, "xxx")?.is_empty());
        doc.del(ROOT, "xxx")?;
        assert!(doc.values(ROOT, "xxx")?.is_empty());
        Ok(())
    }

    #[test]
    fn test_inc() -> Result<(), AutomergeError> {
        let mut doc = Automerge::new();
        let id = doc.set(ROOT, "counter", Value::counter(10))?.unwrap();
        assert!(doc.value(ROOT, "counter")? == Some((Value::counter(10), id)));
        doc.inc(ROOT, "counter", 10)?;
        assert!(doc.value(ROOT, "counter")? == Some((Value::counter(20), id)));
        doc.inc(ROOT, "counter", -5)?;
        assert!(doc.value(ROOT, "counter")? == Some((Value::counter(15), id)));
        Ok(())
    }

    #[test]
    fn test_save_incremental() -> Result<(), AutomergeError> {
        let mut doc = Automerge::new();

        doc.set(ROOT, "foo", 1)?;

        let save1 = doc.save().unwrap();

        doc.set(ROOT, "bar", 2)?;

        let save2 = doc.save_incremental();

        doc.set(ROOT, "baz", 3)?;

        let save3 = doc.save_incremental();

        let mut save_a: Vec<u8> = vec![];
        save_a.extend(&save1);
        save_a.extend(&save2);
        save_a.extend(&save3);

        assert!(doc.save_incremental().is_empty());

        let save_b = doc.save().unwrap();

        assert!(save_b.len() < save_a.len());

        let mut doc_a = Automerge::load(&save_a)?;
        let mut doc_b = Automerge::load(&save_b)?;

        assert!(doc_a.values(ROOT, "baz")? == doc_b.values(ROOT, "baz")?);

        assert!(doc_a.save().unwrap() == doc_b.save().unwrap());

        Ok(())
    }

    #[test]
    fn test_save_text() -> Result<(), AutomergeError> {
        let mut doc = Automerge::new();
        let text = doc.set(ROOT, "text", Value::text())?.unwrap();
        doc.splice_text(text, 0, 0, "hello world")?;
        doc.splice_text(text, 6, 0, "big bad ")?;
        assert!(&doc.text(text)? == "hello big bad world");
        Ok(())
    }
}<|MERGE_RESOLUTION|>--- conflicted
+++ resolved
@@ -599,13 +599,8 @@
         obj: ObjId,
         index: usize,
         action: OpType,
-<<<<<<< HEAD
-    ) -> Result<OpId, AutomergeError> {
+    ) -> Result<Option<OpId>, AutomergeError> {
         let query = self.ops.search(obj, query::Nth::new(index));
-=======
-    ) -> Result<Option<OpId>, AutomergeError> {
-        let query = self.ops.search(query::Nth::new(obj, index));
->>>>>>> 96234080
 
         let id = self.next_id();
         let pred = query.ops.iter().map(|op| op.id).collect();
