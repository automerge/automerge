
export type Actor = string;
export type ObjID = string;
export type Change = Uint8Array;
export type SyncMessage = Uint8Array;
export type Prop = string | number;
export type Hash = string;
export type Heads = Hash[];
export type Value = string | number | boolean | null | Date | Uint8Array
export type ObjType = string | Array | Object
export type FullValue =
  ["str", string] |
  ["int", number] |
  ["uint", number] |
  ["f64", number] |
  ["boolean", boolean] |
  ["timestamp", Date] |
  ["counter", number] |
  ["bytes", Uint8Array] |
  ["null", Uint8Array] |
  ["map", ObjID] |
  ["list", ObjID] |
  ["text", ObjID] |
  ["table", ObjID]

export enum ObjTypeName {
  list = "list",
  map = "map",
  table = "table",
  text = "text",
}

export type Datatype =
  "boolean" |
  "str" |
  "int" |
  "uint" |
  "f64" |
  "null" |
  "timestamp" |
  "counter" |
  "bytes" |
  "map" |
  "text" |
  "list";

export type DecodedSyncMessage = {
  heads: Heads,
  need: Heads,
  have: any[]
  changes: Change[]
}

export type DecodedChange = {
  actor: Actor,
  seq: number
  startOp: number,
  time: number,
  message: string | null,
  deps: Heads,
  hash: Hash,
  ops: Op[]
}

export type Op = {
  action: string,
  obj: ObjID,
  key: string,
  value?: string | number | boolean,
  datatype?: string,
  pred: string[],
}

export type Patch = {
  obj: ObjID
  action: 'assign' | 'insert' | 'delete'
  key: Prop
  value: Value
  datatype: Datatype
  conflict: boolean
}

export function create(actor?: Actor): Automerge;
export function load(data: Uint8Array, actor?: Actor): Automerge;
export function encodeChange(change: DecodedChange): Change;
export function decodeChange(change: Change): DecodedChange;
export function initSyncState(): SyncState;
export function encodeSyncMessage(message: DecodedSyncMessage): SyncMessage;
export function decodeSyncMessage(msg: SyncMessage): DecodedSyncMessage;
export function encodeSyncState(state: SyncState): Uint8Array;
export function decodeSyncState(data: Uint8Array): SyncState;

export class Automerge {
  // change state
  put(obj: ObjID, prop: Prop, value: Value, datatype?: Datatype): undefined;
  putObject(obj: ObjID, prop: Prop, value: ObjType): ObjID;
  insert(obj: ObjID, index: number, value: Value, datatype?: Datatype): undefined;
  insertObject(obj: ObjID, index: number, value: ObjType): ObjID;
  push(obj: ObjID, value: Value, datatype?: Datatype): undefined;
  pushObject(obj: ObjID, value: ObjType): ObjID;
  splice(obj: ObjID, start: number, delete_count: number, text?: string | Array<Value>): ObjID[] | undefined;
  increment(obj: ObjID, prop: Prop, value: number): void;
  delete(obj: ObjID, prop: Prop): void;

  // returns a single value - if there is a conflict return the winner
  get(obj: ObjID, prop: any, heads?: Heads): FullValue | null;
  // return all values in case of a conflict
  getAll(obj: ObjID, arg: any, heads?: Heads): FullValue[];
  keys(obj: ObjID, heads?: Heads): string[];
  text(obj: ObjID, heads?: Heads): string;
  length(obj: ObjID, heads?: Heads): number;
  materialize(obj?: ObjID, heads?: Heads): any;

  // transactions
  commit(message?: string, time?: number): Hash;
  merge(other: Automerge): Heads;
  getActorId(): Actor;
  pendingOps(): number;
  rollback(): number;

  // patches
  enablePatches(enable: boolean): void;
  popPatches(): Patch[];

  // save and load to local store
  save(): Uint8Array;
  saveIncremental(): Uint8Array;
  loadIncremental(data: Uint8Array): number;

  // sync over network
  receiveSyncMessage(state: SyncState, message: SyncMessage): void;
  generateSyncMessage(state: SyncState): SyncMessage | null;

  // low level change functions
  applyChanges(changes: Change[]): void;
  getChanges(have_deps: Heads): Change[];
  getChangeByHash(hash: Hash): Change | null;
  getChangesAdded(other: Automerge): Change[];
  getHeads(): Heads;
  getLastLocalChange(): Change;
  getMissingDeps(heads?: Heads): Heads;

  // memory management
  free(): void;
  clone(actor?: string): Automerge;
  fork(actor?: string): Automerge;
  forkAt(heads: Heads, actor?: string): Automerge;

  // dump internal state to console.log
  dump(): void;

  // dump internal state to a JS object
  toJS(): any;
}

export class SyncState {
  free(): void;
  clone(): SyncState;
  lastSentHeads: any;
  sentHashes: any;
  readonly sharedHeads: any;
}

<<<<<<< HEAD
//export default function init (module_or_path?: InitInput | Promise<InitInput>): Promise<InitOutput>;
export default function init (): Promise<()>;
=======
export type InitInput = RequestInfo | URL | Response | BufferSource | WebAssembly.Module;

export interface InitOutput {
  readonly memory: WebAssembly.Memory;
  readonly __wbg_automerge_free: (a: number) => void;
  readonly automerge_new: (a: number, b: number, c: number) => void;
  readonly automerge_clone: (a: number, b: number, c: number, d: number) => void;
  readonly automerge_free: (a: number) => void;
  readonly automerge_pendingOps: (a: number) => number;
  readonly automerge_commit: (a: number, b: number, c: number, d: number, e: number) => number;
  readonly automerge_rollback: (a: number) => number;
  readonly automerge_keys: (a: number, b: number, c: number, d: number, e: number) => void;
  readonly automerge_text: (a: number, b: number, c: number, d: number, e: number) => void;
  readonly automerge_splice: (a: number, b: number, c: number, d: number, e: number, f: number, g: number) => void;
  readonly automerge_push: (a: number, b: number, c: number, d: number, e: number, f: number, g: number) => void;
  readonly automerge_insert: (a: number, b: number, c: number, d: number, e: number, f: number, g: number, h: number) => void;
  readonly automerge_set: (a: number, b: number, c: number, d: number, e: number, f: number, g: number, h: number) => void;
  readonly automerge_inc: (a: number, b: number, c: number, d: number, e: number, f: number) => void;
  readonly automerge_get: (a: number, b: number, c: number, d: number, e: number, f: number) => void;
  readonly automerge_get_all: (a: number, b: number, c: number, d: number, e: number, f: number) => void;
  readonly automerge_length: (a: number, b: number, c: number, d: number, e: number) => void;
  readonly automerge_del: (a: number, b: number, c: number, d: number, e: number) => void;
  readonly automerge_save: (a: number, b: number) => void;
  readonly automerge_saveIncremental: (a: number) => number;
  readonly automerge_loadIncremental: (a: number, b: number, c: number) => void;
  readonly automerge_applyChanges: (a: number, b: number, c: number) => void;
  readonly automerge_getChanges: (a: number, b: number, c: number) => void;
  readonly automerge_getChangesAdded: (a: number, b: number, c: number) => void;
  readonly automerge_getHeads: (a: number) => number;
  readonly automerge_getActorId: (a: number, b: number) => void;
  readonly automerge_getLastLocalChange: (a: number, b: number) => void;
  readonly automerge_dump: (a: number) => void;
  readonly automerge_getMissingDeps: (a: number, b: number, c: number) => void;
  readonly automerge_receiveSyncMessage: (a: number, b: number, c: number, d: number) => void;
  readonly automerge_generateSyncMessage: (a: number, b: number, c: number) => void;
  readonly automerge_toJS: (a: number) => number;
  readonly create: (a: number, b: number, c: number) => void;
  readonly loadDoc: (a: number, b: number, c: number, d: number) => void;
  readonly encodeChange: (a: number, b: number) => void;
  readonly decodeChange: (a: number, b: number) => void;
  readonly initSyncState: () => number;
  readonly importSyncState: (a: number, b: number) => void;
  readonly exportSyncState: (a: number) => number;
  readonly encodeSyncMessage: (a: number, b: number) => void;
  readonly decodeSyncMessage: (a: number, b: number) => void;
  readonly encodeSyncState: (a: number, b: number) => void;
  readonly decodeSyncState: (a: number, b: number) => void;
  readonly __wbg_list_free: (a: number) => void;
  readonly __wbg_map_free: (a: number) => void;
  readonly __wbg_text_free: (a: number) => void;
  readonly __wbg_table_free: (a: number) => void;
  readonly __wbg_syncstate_free: (a: number) => void;
  readonly syncstate_sharedHeads: (a: number) => number;
  readonly syncstate_lastSentHeads: (a: number) => number;
  readonly syncstate_set_lastSentHeads: (a: number, b: number, c: number) => void;
  readonly syncstate_set_sentHashes: (a: number, b: number, c: number) => void;
  readonly syncstate_clone: (a: number) => number;
  readonly __wbindgen_malloc: (a: number) => number;
  readonly __wbindgen_realloc: (a: number, b: number, c: number) => number;
  readonly __wbindgen_add_to_stack_pointer: (a: number) => number;
  readonly __wbindgen_free: (a: number, b: number) => void;
  readonly __wbindgen_exn_store: (a: number) => void;
}

/**
* If `module_or_path` is {RequestInfo} or {URL}, makes a request and
* for everything else, calls `WebAssembly.instantiate` directly.
*
* @param {InitInput | Promise<InitInput>} module_or_path
*
* @returns {Promise<InitOutput>}
*/

export default function init (module_or_path?: InitInput | Promise<InitInput>): Promise<InitOutput>;
>>>>>>> 09259e5f
<|MERGE_RESOLUTION|>--- conflicted
+++ resolved
@@ -161,82 +161,4 @@
   readonly sharedHeads: any;
 }
 
-<<<<<<< HEAD
-//export default function init (module_or_path?: InitInput | Promise<InitInput>): Promise<InitOutput>;
-export default function init (): Promise<()>;
-=======
-export type InitInput = RequestInfo | URL | Response | BufferSource | WebAssembly.Module;
-
-export interface InitOutput {
-  readonly memory: WebAssembly.Memory;
-  readonly __wbg_automerge_free: (a: number) => void;
-  readonly automerge_new: (a: number, b: number, c: number) => void;
-  readonly automerge_clone: (a: number, b: number, c: number, d: number) => void;
-  readonly automerge_free: (a: number) => void;
-  readonly automerge_pendingOps: (a: number) => number;
-  readonly automerge_commit: (a: number, b: number, c: number, d: number, e: number) => number;
-  readonly automerge_rollback: (a: number) => number;
-  readonly automerge_keys: (a: number, b: number, c: number, d: number, e: number) => void;
-  readonly automerge_text: (a: number, b: number, c: number, d: number, e: number) => void;
-  readonly automerge_splice: (a: number, b: number, c: number, d: number, e: number, f: number, g: number) => void;
-  readonly automerge_push: (a: number, b: number, c: number, d: number, e: number, f: number, g: number) => void;
-  readonly automerge_insert: (a: number, b: number, c: number, d: number, e: number, f: number, g: number, h: number) => void;
-  readonly automerge_set: (a: number, b: number, c: number, d: number, e: number, f: number, g: number, h: number) => void;
-  readonly automerge_inc: (a: number, b: number, c: number, d: number, e: number, f: number) => void;
-  readonly automerge_get: (a: number, b: number, c: number, d: number, e: number, f: number) => void;
-  readonly automerge_get_all: (a: number, b: number, c: number, d: number, e: number, f: number) => void;
-  readonly automerge_length: (a: number, b: number, c: number, d: number, e: number) => void;
-  readonly automerge_del: (a: number, b: number, c: number, d: number, e: number) => void;
-  readonly automerge_save: (a: number, b: number) => void;
-  readonly automerge_saveIncremental: (a: number) => number;
-  readonly automerge_loadIncremental: (a: number, b: number, c: number) => void;
-  readonly automerge_applyChanges: (a: number, b: number, c: number) => void;
-  readonly automerge_getChanges: (a: number, b: number, c: number) => void;
-  readonly automerge_getChangesAdded: (a: number, b: number, c: number) => void;
-  readonly automerge_getHeads: (a: number) => number;
-  readonly automerge_getActorId: (a: number, b: number) => void;
-  readonly automerge_getLastLocalChange: (a: number, b: number) => void;
-  readonly automerge_dump: (a: number) => void;
-  readonly automerge_getMissingDeps: (a: number, b: number, c: number) => void;
-  readonly automerge_receiveSyncMessage: (a: number, b: number, c: number, d: number) => void;
-  readonly automerge_generateSyncMessage: (a: number, b: number, c: number) => void;
-  readonly automerge_toJS: (a: number) => number;
-  readonly create: (a: number, b: number, c: number) => void;
-  readonly loadDoc: (a: number, b: number, c: number, d: number) => void;
-  readonly encodeChange: (a: number, b: number) => void;
-  readonly decodeChange: (a: number, b: number) => void;
-  readonly initSyncState: () => number;
-  readonly importSyncState: (a: number, b: number) => void;
-  readonly exportSyncState: (a: number) => number;
-  readonly encodeSyncMessage: (a: number, b: number) => void;
-  readonly decodeSyncMessage: (a: number, b: number) => void;
-  readonly encodeSyncState: (a: number, b: number) => void;
-  readonly decodeSyncState: (a: number, b: number) => void;
-  readonly __wbg_list_free: (a: number) => void;
-  readonly __wbg_map_free: (a: number) => void;
-  readonly __wbg_text_free: (a: number) => void;
-  readonly __wbg_table_free: (a: number) => void;
-  readonly __wbg_syncstate_free: (a: number) => void;
-  readonly syncstate_sharedHeads: (a: number) => number;
-  readonly syncstate_lastSentHeads: (a: number) => number;
-  readonly syncstate_set_lastSentHeads: (a: number, b: number, c: number) => void;
-  readonly syncstate_set_sentHashes: (a: number, b: number, c: number) => void;
-  readonly syncstate_clone: (a: number) => number;
-  readonly __wbindgen_malloc: (a: number) => number;
-  readonly __wbindgen_realloc: (a: number, b: number, c: number) => number;
-  readonly __wbindgen_add_to_stack_pointer: (a: number) => number;
-  readonly __wbindgen_free: (a: number, b: number) => void;
-  readonly __wbindgen_exn_store: (a: number) => void;
-}
-
-/**
-* If `module_or_path` is {RequestInfo} or {URL}, makes a request and
-* for everything else, calls `WebAssembly.instantiate` directly.
-*
-* @param {InitInput | Promise<InitInput>} module_or_path
-*
-* @returns {Promise<InitOutput>}
-*/
-
-export default function init (module_or_path?: InitInput | Promise<InitInput>): Promise<InitOutput>;
->>>>>>> 09259e5f
+export default function init (): Promise<()>;