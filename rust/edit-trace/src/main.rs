use automerge::ObjType;
use automerge::{ReadDoc, transaction::Transactable, AutoCommit, AutomergeError, ROOT};
use serde_json::Value;
use std::time::Instant;

fn main() -> Result<(), AutomergeError> {
    let contents = include_str!("../edits.json");
<<<<<<< HEAD
    let edits: Vec<Value> = serde_json::from_str(contents).expect("cant parse edits");
    //let edits = json::parse(contents).expect("cant parse edits");
=======
    let edits = jzon::parse(contents).expect("cant parse edits");
>>>>>>> 2e3ba297
    let mut commands = vec![];
    for edit in &edits {
        let pos: usize = edit.as_array().unwrap()[0].as_u64().unwrap() as usize;
        let del: isize = edit.as_array().unwrap()[1].as_i64().unwrap() as isize;
        let mut vals = String::new();
        for j in 2..edit.as_array().unwrap().len() {
            let v = edit.as_array().unwrap()[j].as_str().unwrap();
            vals.push_str(v);
        }
        commands.push((pos, del, vals));
    }
    let mut doc = AutoCommit::new();
    doc.update_diff_cursor();

    let now = Instant::now();
    //let mut tx = doc.transaction();
    let text = doc.put_object(ROOT, "text", ObjType::Text).unwrap();
    for (i, (pos, del, vals)) in commands.into_iter().enumerate() {
        if i % 1000 == 0 {
            println!("Processed {} edits in {} ms", i, now.elapsed().as_millis());
        }
        doc.splice_text(&text, pos, del, &vals)?;
    }
    println!("Done in {} ms", now.elapsed().as_millis());
    let commit = Instant::now();
    doc.commit();

    println!("Commit in {} ms", commit.elapsed().as_millis());
    let observe = Instant::now();
    let _patches = doc.diff_incremental();
    println!("Patches in {} ms", observe.elapsed().as_millis());
    let save = Instant::now();
    let bytes = doc.save();
    println!("Saved in {} ms", save.elapsed().as_millis());

    let fork = Instant::now();
    let heads = doc.get_heads();
    let _other = doc.fork_at(&heads);
    println!("ForkAt in {} ms", fork.elapsed().as_millis());

    let load = Instant::now();
    let _ = AutoCommit::load(&bytes).unwrap();
    println!("Loaded in {} ms", load.elapsed().as_millis());

    let get_txt = Instant::now();
    doc.text(&text)?;
    println!("Text in {} ms", get_txt.elapsed().as_millis());

    Ok(())
}<|MERGE_RESOLUTION|>--- conflicted
+++ resolved
@@ -5,12 +5,7 @@
 
 fn main() -> Result<(), AutomergeError> {
     let contents = include_str!("../edits.json");
-<<<<<<< HEAD
-    let edits: Vec<Value> = serde_json::from_str(contents).expect("cant parse edits");
-    //let edits = json::parse(contents).expect("cant parse edits");
-=======
     let edits = jzon::parse(contents).expect("cant parse edits");
->>>>>>> 2e3ba297
     let mut commands = vec![];
     for edit in &edits {
         let pos: usize = edit.as_array().unwrap()[0].as_u64().unwrap() as usize;
