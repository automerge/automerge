--- conflicted
+++ resolved
@@ -6,12 +6,8 @@
 
 [dependencies]
 automerge = { path = "../automerge" }
-<<<<<<< HEAD
-criterion = "^0.5.1"
-=======
 criterion = "^0.5"
 jzon = "^0.12.5"
->>>>>>> 2e3ba297
 rand = "^0.8"
 serde_json = "1.0.128"
 
