--- conflicted
+++ resolved
@@ -8,11 +8,7 @@
 description = "Utilities for testing automerge libraries"
 
 [dependencies]
-<<<<<<< HEAD
 automerge = { version = "1.0.0-pre", path = "../automerge" }
-=======
-automerge = { version = "0.6", path = "../automerge" }
->>>>>>> a2ba7326
 smol_str = { version = "0.2", features=["serde"] }
 serde = { version = "^1.0", features=["derive"] }
 decorum = "0.3.1"
