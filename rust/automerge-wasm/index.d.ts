--- conflicted
+++ resolved
@@ -201,15 +201,13 @@
 
   diff(before: Heads, after: Heads): Patch[];
 
-<<<<<<< HEAD
   // text cursor
   getCursor(obj: ObjID, index: number, heads?: Heads) : Cursor;
   getCursorPosition(obj: ObjID, cursor: Cursor, heads?: Heads) : number;
-=======
+
   // isolate
   isolate(heads: Heads): void;
   integrate(): void;
->>>>>>> ecbce3ee
 
   // returns a single value - if there is a conflict return the winner
   get(obj: ObjID, prop: Prop, heads?: Heads): Value | undefined;
