use crate::error::InsertObject;
use crate::export_cache::CachedObject;
use crate::value::Datatype;
use crate::{Automerge, TextRepresentation, UpdateSpansArgs};
use am::sync::{Capability, ChunkList, MessageVersion};
<<<<<<< HEAD
use automerge as am;
use automerge::iter::{Span, Spans};
use automerge::ReadDoc;
use automerge::ROOT;
use automerge::{Change, ChangeHash, ObjType, Prop};
=======
use automerge::ReadDoc;
use automerge::ROOT;
use automerge::{self as am};
use automerge::{
    iter::{Span, Spans},
    Change, ChangeHash, ObjType, Prop,
};
>>>>>>> a2ba7326
use js_sys::{Array, Function, JsString, Object, Reflect, Uint8Array};
use std::borrow::Cow;
use std::collections::{BTreeSet, HashMap, HashSet};
use std::fmt::Display;
use std::ops::Deref;
use wasm_bindgen::prelude::*;
use wasm_bindgen::JsCast;

use am::{marks::ExpandMark, CursorPosition, MoveCursor, ObjId, Patch, PatchAction, Value};

pub(crate) use crate::export_cache::ExportCache;

pub(crate) struct JS(pub(crate) JsValue);
pub(crate) struct AR(pub(crate) Array);

impl Deref for JS {
    type Target = JsValue;

    fn deref(&self) -> &Self::Target {
        &self.0
    }
}

impl From<AR> for JsValue {
    fn from(ar: AR) -> Self {
        ar.0.into()
    }
}

impl From<AR> for Array {
    fn from(ar: AR) -> Self {
        ar.0
    }
}

impl From<JS> for JsValue {
    fn from(js: JS) -> Self {
        js.0
    }
}

impl AsRef<JsValue> for JS {
    fn as_ref(&self) -> &JsValue {
        &self.0
    }
}

impl<'a> From<&am::ChangeMetadata<'a>> for JS {
    fn from(c: &am::ChangeMetadata<'a>) -> Self {
        let change = Object::new();
        let message = c
            .message
            .as_deref()
            .map(JsValue::from)
            .unwrap_or(JsValue::NULL);
        js_set(&change, "actor", c.actor.to_string()).unwrap();
        js_set(&change, "seq", c.seq as f64).unwrap();
        js_set(&change, "startOp", c.start_op as f64).unwrap();
        js_set(&change, "maxOp", c.max_op as f64).unwrap();
        js_set(&change, "time", c.timestamp as f64).unwrap();
        js_set(&change, "message", message).unwrap();
        js_set(&change, "deps", AR::from(c.deps.as_slice())).unwrap();
        js_set(&change, "hash", c.hash.to_string()).unwrap();
        JS(change.into())
    }
}

impl From<am::sync::State> for JS {
    fn from(state: am::sync::State) -> Self {
        let shared_heads: JS = state.shared_heads.into();
        let last_sent_heads: JS = state.last_sent_heads.into();
        let their_heads: JS = state.their_heads.into();
        let their_need: JS = state.their_need.into();
        let sent_hashes: JS = state.sent_hashes.into();
        let their_have = if let Some(have) = &state.their_have {
            JsValue::from(AR::from(have.as_slice()).0)
        } else {
            JsValue::null()
        };
        let have_responded = state.have_responded.into();
        let result: JsValue = Object::new().into();
        // we can unwrap here b/c we made the object and know its not frozen
        Reflect::set(&result, &"sharedHeads".into(), &shared_heads.0).unwrap();
        Reflect::set(&result, &"lastSentHeads".into(), &last_sent_heads.0).unwrap();
        Reflect::set(&result, &"theirHeads".into(), &their_heads.0).unwrap();
        Reflect::set(&result, &"theirNeed".into(), &their_need.0).unwrap();
        Reflect::set(&result, &"theirHave".into(), &their_have).unwrap();
        Reflect::set(&result, &"sentHashes".into(), &sent_hashes.0).unwrap();
        Reflect::set(&result, &"inFlight".into(), &state.in_flight.into()).unwrap();
        Reflect::set(&result, &"haveResponded".into(), &have_responded).unwrap();
        if let Some(caps) = state.their_capabilities {
            Reflect::set(
                &result,
                &"theirCapabilities".into(),
                &AR::from(&caps[..]).into(),
            )
            .unwrap();
        }
        JS(result)
    }
}

impl From<Vec<ChangeHash>> for JS {
    fn from(heads: Vec<ChangeHash>) -> Self {
        JS(heads
            .iter()
            .map(|h| JsValue::from_str(&h.to_string()))
            .collect::<Array>()
            .into())
    }
}

impl From<HashSet<ChangeHash>> for JS {
    fn from(heads: HashSet<ChangeHash>) -> Self {
        let result: JsValue = Object::new().into();
        for key in &heads {
            Reflect::set(&result, &key.to_string().into(), &true.into()).unwrap();
        }
        JS(result)
    }
}

impl From<BTreeSet<ChangeHash>> for JS {
    fn from(heads: BTreeSet<ChangeHash>) -> Self {
        let result: JsValue = Object::new().into();
        for key in &heads {
            Reflect::set(&result, &key.to_string().into(), &true.into()).unwrap();
        }
        JS(result)
    }
}

impl From<Option<Vec<ChangeHash>>> for JS {
    fn from(heads: Option<Vec<ChangeHash>>) -> Self {
        if let Some(v) = heads {
            let v: Array = v
                .iter()
                .map(|h| JsValue::from_str(&h.to_string()))
                .collect();
            JS(v.into())
        } else {
            JS(JsValue::null())
        }
    }
}

impl TryFrom<JS> for usize {
    type Error = error::BadNumber;

    fn try_from(value: JS) -> Result<Self, Self::Error> {
        value.as_f64().map(|n| n as usize).ok_or(error::BadNumber)
    }
}

impl TryFrom<JS> for CursorPosition {
    type Error = error::BadCursorPosition;

    fn try_from(value: JS) -> Result<Self, Self::Error> {
        match value.as_f64() {
            Some(idx) => {
                if idx < 0f64 {
                    Ok(CursorPosition::Start)
                } else {
                    Ok(CursorPosition::Index(idx as usize))
                }
            }
            None => value
                .as_string()
                .and_then(|s| match s.as_str() {
                    "start" => Some(CursorPosition::Start),
                    "end" => Some(CursorPosition::End),
                    _ => None,
                })
                .ok_or(error::BadCursorPosition),
        }
    }
}

impl TryFrom<JS> for MoveCursor {
    type Error = error::BadMoveCursor;

    fn try_from(value: JS) -> Result<Self, Self::Error> {
        if value.is_undefined() {
            Ok(MoveCursor::default())
        } else {
            value
                .as_string()
                .and_then(|s| match s.as_str() {
                    "before" => Some(MoveCursor::Before),
                    "after" => Some(MoveCursor::After),
                    _ => None,
                })
                .ok_or(error::BadMoveCursor)
        }
    }
}

impl TryFrom<JS> for ExpandMark {
    type Error = error::BadExpand;

    fn try_from(value: JS) -> Result<Self, Self::Error> {
        if value.is_undefined() {
            Ok(ExpandMark::default())
        } else {
            value
                .as_string()
                .and_then(|s| match s.as_str() {
                    "before" => Some(ExpandMark::Before),
                    "after" => Some(ExpandMark::After),
                    "both" => Some(ExpandMark::Both),
                    "none" => Some(ExpandMark::None),
                    _ => None,
                })
                .ok_or(error::BadExpand)
        }
    }
}

impl TryFrom<JS> for HashSet<ChangeHash> {
    type Error = error::BadChangeHashSet;

    fn try_from(value: JS) -> Result<Self, Self::Error> {
        let result = HashSet::new();
        fold_hash_set(result, &value.0, |mut set, hash| {
            set.insert(hash);
            set
        })
    }
}

impl TryFrom<JS> for BTreeSet<ChangeHash> {
    type Error = error::BadChangeHashSet;

    fn try_from(value: JS) -> Result<Self, Self::Error> {
        let result = BTreeSet::new();
        fold_hash_set(result, &value.0, |mut set, hash| {
            set.insert(hash);
            set
        })
    }
}

fn fold_hash_set<F, O>(init: O, val: &JsValue, f: F) -> Result<O, error::BadChangeHashSet>
where
    F: Fn(O, ChangeHash) -> O,
{
    let mut result = init;
    for key in Reflect::own_keys(val)
        .map_err(|_| error::BadChangeHashSet::ListProp)?
        .iter()
    {
        if let Some(true) = js_get(val, &key)?.0.as_bool() {
            let hash = ChangeHash::try_from(JS(key.clone()))
                .map_err(|e| error::BadChangeHashSet::BadHash(key, e))?;
            result = f(result, hash);
        }
    }
    Ok(result)
}

impl TryFrom<JS> for ChangeHash {
    type Error = error::BadChangeHash;

    fn try_from(value: JS) -> Result<Self, Self::Error> {
        if let Some(s) = value.0.as_string() {
            Ok(s.parse()?)
        } else {
            Err(error::BadChangeHash::NotString)
        }
    }
}

impl TryFrom<JS> for Option<Vec<ChangeHash>> {
    type Error = error::BadChangeHashes;

    fn try_from(value: JS) -> Result<Self, Self::Error> {
        if value.0.is_null() {
            Ok(None)
        } else {
            Vec::<ChangeHash>::try_from(value).map(Some)
        }
    }
}

impl TryFrom<JS> for Vec<ChangeHash> {
    type Error = error::BadChangeHashes;

    fn try_from(value: JS) -> Result<Self, Self::Error> {
        let value = value
            .0
            .dyn_into::<Array>()
            .map_err(|_| error::BadChangeHashes::NotArray)?;
        let value = value
            .iter()
            .enumerate()
            .map(|(i, v)| {
                ChangeHash::try_from(JS(v)).map_err(|e| error::BadChangeHashes::BadElem(i, e))
            })
            .collect::<Result<Vec<_>, _>>()?;
        Ok(value)
    }
}

impl TryFrom<JS> for Vec<Change> {
    type Error = error::BadJSChanges;

    fn try_from(value: JS) -> Result<Self, Self::Error> {
        let value = value
            .0
            .dyn_into::<Array>()
            .map_err(|_| error::BadJSChanges::ChangesNotArray)?;
        let changes = value
            .iter()
            .enumerate()
            .map(|(i, j)| {
                j.dyn_into().map_err::<error::BadJSChanges, _>(|_| {
                    error::BadJSChanges::ElemNotUint8Array(i)
                })
            })
            .collect::<Result<Vec<Uint8Array>, _>>()?;
        let changes = changes
            .iter()
            .enumerate()
            .map(|(i, arr)| {
                automerge::Change::try_from(arr.to_vec().as_slice())
                    .map_err(|e| error::BadJSChanges::BadChange(i, e))
            })
            .collect::<Result<Vec<_>, _>>()?;
        Ok(changes)
    }
}

impl TryFrom<JS> for Vec<u8> {
    type Error = error::BadUint8Array;

    fn try_from(value: JS) -> Result<Self, Self::Error> {
        let value = value
            .0
            .dyn_into::<Uint8Array>()
            .map_err(|_| error::BadUint8Array)?;
        Ok(value.to_vec())
    }
}

impl TryFrom<JS> for am::sync::State {
    type Error = error::BadSyncState;

    fn try_from(value: JS) -> Result<Self, Self::Error> {
        let value = value.0;
        let shared_heads = js_get(&value, "sharedHeads")?
            .try_into()
            .map_err(error::BadSyncState::BadSharedHeads)?;
        let last_sent_heads = js_get(&value, "lastSentHeads")?
            .try_into()
            .map_err(error::BadSyncState::BadLastSentHeads)?;
        let their_heads = js_get(&value, "theirHeads")?
            .try_into()
            .map_err(error::BadSyncState::BadTheirHeads)?;
        let their_need = js_get(&value, "theirNeed")?
            .try_into()
            .map_err(error::BadSyncState::BadTheirNeed)?;
        let their_have = js_get(&value, "theirHave")?
            .try_into()
            .map_err(error::BadSyncState::BadTheirHave)?;
        let sent_hashes = js_get(&value, "sentHashes")?
            .try_into()
            .map_err(error::BadSyncState::BadSentHashes)?;
        let in_flight = js_get(&value, "inFlight")?
            .0
            .as_bool()
            .ok_or(error::BadSyncState::InFlightNotBoolean)?;
        let have_responded = js_get(&value, "haveResponded")?
            .0
            .as_bool()
            .unwrap_or(false);
        let their_capabilities = {
            let caps_obj = js_get(&value, "theirCapabilities")?;
            if !caps_obj.is_undefined() {
                caps_obj
                    .try_into()
                    .map_err(error::BadSyncState::BadTheirCapabilities)?
            } else {
                None
            }
        };
        Ok(am::sync::State {
            shared_heads,
            last_sent_heads,
            their_heads,
            their_need,
            their_have,
            sent_hashes,
            in_flight,
            have_responded,
            their_capabilities,
        })
    }
}

impl TryFrom<JS> for am::sync::Have {
    type Error = error::BadHave;

    fn try_from(value: JS) -> Result<Self, Self::Error> {
        let last_sync = js_get(&value.0, "lastSync")?
            .try_into()
            .map_err(error::BadHave::BadLastSync)?;
        let bloom = js_get(&value.0, "bloom")?
            .try_into()
            .map_err(error::BadHave::BadBloom)?;
        Ok(am::sync::Have { last_sync, bloom })
    }
}

impl TryFrom<JS> for Option<Vec<am::sync::Have>> {
    type Error = error::BadHaves;

    fn try_from(value: JS) -> Result<Self, Self::Error> {
        if value.0.is_null() {
            Ok(None)
        } else {
            Ok(Some(value.try_into()?))
        }
    }
}

impl TryFrom<JS> for Vec<am::sync::Have> {
    type Error = error::BadHaves;

    fn try_from(value: JS) -> Result<Self, Self::Error> {
        let value = value
            .0
            .dyn_into::<Array>()
            .map_err(|_| error::BadHaves::NotArray)?;
        let have = value
            .iter()
            .enumerate()
            .map(|(i, s)| JS(s).try_into().map_err(|e| error::BadHaves::BadElem(i, e)))
            .collect::<Result<Vec<_>, _>>()?;
        Ok(have)
    }
}

impl TryFrom<JS> for am::sync::BloomFilter {
    type Error = error::BadBloom;

    fn try_from(value: JS) -> Result<Self, Self::Error> {
        let value: Uint8Array = value
            .0
            .dyn_into()
            .map_err(|_| error::BadBloom::NotU8Array)?;
        let value = value.to_vec();
        let value = value.as_slice().try_into()?;
        Ok(value)
    }
}

impl TryFrom<JS> for am::sync::Message {
    type Error = error::BadSyncMessage;

    fn try_from(value: JS) -> Result<Self, Self::Error> {
        let heads = js_get(&value.0, "heads")?
            .try_into()
            .map_err(error::BadSyncMessage::BadHeads)?;
        let need = js_get(&value.0, "need")?
            .try_into()
            .map_err(error::BadSyncMessage::BadNeed)?;
        let have = js_get(&value.0, "have")?.try_into()?;

        let supported_capabilities = {
            let caps_obj = js_get(&value.0, "supportedCapabilities")?;
            if !caps_obj.is_undefined() {
                caps_obj
                    .try_into()
                    .map_err(error::BadSyncMessage::BadSupportedCapabilities)?
            } else {
                None
            }
        };

        let version = match js_get(&value.0, "type")?.as_string() {
            Some(s) => match s.as_str() {
                "v1" => MessageVersion::V1,
                "v2" => MessageVersion::V2,
                _ => MessageVersion::V1,
            },
            None => MessageVersion::V1,
        };

        let changes_obj = js_get(&value.0, "changes")?;
        if changes_obj.is_undefined() {
            return Err(error::BadSyncMessage::MissingChanges);
        }

        let changes = changes_obj
            .try_into()
            .map_err(error::BadSyncMessage::BadJSChanges)?;

        Ok(am::sync::Message {
            heads,
            need,
            have,
            changes,
            supported_capabilities,
            version,
        })
    }
}

impl TryFrom<JS> for Option<Datatype> {
    type Error = crate::value::InvalidDatatype;

    fn try_from(value: JS) -> Result<Self, Self::Error> {
        if value.0.is_null() || value.0.is_undefined() {
            return Ok(None);
        }
        Datatype::try_from(value.0).map(Some)
    }
}

impl From<Vec<ChangeHash>> for AR {
    fn from(values: Vec<ChangeHash>) -> Self {
        AR(values
            .iter()
            .map(|h| JsValue::from_str(&h.to_string()))
            .collect())
    }
}

impl From<&[String]> for AR {
    fn from(value: &[String]) -> Self {
        AR(value.iter().map(JsValue::from).collect())
    }
}

impl From<&[ChangeHash]> for AR {
    fn from(value: &[ChangeHash]) -> Self {
        AR(value
            .iter()
            .map(|h| JsValue::from_str(&h.to_string()))
            .collect())
    }
}

impl From<&[Change]> for AR {
    fn from(value: &[Change]) -> Self {
        let changes: Array = value
            .iter()
            .map(|c| Uint8Array::from(c.raw_bytes()))
            .collect();
        AR(changes)
    }
}

impl From<&ChunkList> for AR {
    fn from(value: &ChunkList) -> Self {
        let chunks: Array = value.iter().map(Uint8Array::from).collect();
        AR(chunks)
    }
}

impl From<&[am::sync::Have]> for AR {
    fn from(value: &[am::sync::Have]) -> Self {
        AR(value
            .iter()
            .map(|have| {
                let last_sync: Array = have
                    .last_sync
                    .iter()
                    .map(|h| JsValue::from_str(&hex::encode(h.0)))
                    .collect();
                let bloom = Uint8Array::from(have.bloom.to_bytes().as_slice());
                let obj: JsValue = Object::new().into();
                // we can unwrap here b/c we created the object and know its not frozen
                Reflect::set(&obj, &"lastSync".into(), &last_sync.into()).unwrap();
                Reflect::set(&obj, &"bloom".into(), &bloom.into()).unwrap();
                obj
            })
            .collect())
    }
}

impl From<&[am::sync::Capability]> for AR {
    fn from(value: &[am::sync::Capability]) -> Self {
        AR(value
            .iter()
            .filter_map(|c| match c {
                am::sync::Capability::MessageV1 => Some(JsValue::from_str("message-v1")),
                am::sync::Capability::MessageV2 => Some(JsValue::from_str("message-v2")),
                am::sync::Capability::Unknown(_) => None,
            })
            .collect())
    }
}

impl TryFrom<JS> for ChunkList {
    type Error = error::BadChunkList;

    fn try_from(value: JS) -> Result<Self, Self::Error> {
        let value = value
            .0
            .dyn_into::<Array>()
            .map_err(|_| error::BadChunkList::NotArray)?;
        let value = value
            .iter()
            .enumerate()
            .map(|(i, v)| {
                let chunk = v
                    .dyn_into::<Uint8Array>()
                    .map_err(|_e| error::BadChunkList::ElemNotUint8Array(i))?;
                Ok(chunk.to_vec())
            })
            .collect::<Result<Vec<_>, _>>()?;
        Ok(value.into())
    }
}

impl TryFrom<JS> for Option<Vec<Capability>> {
    type Error = error::BadCapabilities;

    fn try_from(value: JS) -> Result<Self, Self::Error> {
        if value.0.is_null() {
            Ok(None)
        } else {
            Vec::<Capability>::try_from(value).map(Some)
        }
    }
}

impl TryFrom<JS> for Vec<Capability> {
    type Error = error::BadCapabilities;

    fn try_from(value: JS) -> Result<Self, Self::Error> {
        let value = value
            .0
            .dyn_into::<Array>()
            .map_err(|_| error::BadCapabilities::NotArray)?;
        let value = value
            .iter()
            .enumerate()
            .map(|(i, v)| {
                let as_str = v
                    .as_string()
                    .ok_or(error::BadCapabilities::ElemNotString(i))?;
                match as_str.as_str() {
                    "message-v1" => Ok(Capability::MessageV1),
                    "message-v2" => Ok(Capability::MessageV2),
                    other => Err(error::BadCapabilities::ElemNotValid(i, other.to_string())),
                }
            })
            .collect::<Result<Vec<_>, _>>()?;
        Ok(value)
    }
}

pub(crate) fn import_block_or_text(
    doc: &Automerge,
    value: JS,
) -> Result<am::BlockOrText<'static>, error::InvalidBlockOrText> {
    let Ok(obj) = value.0.dyn_into::<Object>() else {
        return Err(error::InvalidBlockOrText::NotObjectOrString);
    };
    let type_str = js_get(&obj, "type")?;
    let type_str = type_str
        .as_string()
        .ok_or(error::InvalidBlockOrText::TypeNotString)?;
    match type_str.as_str() {
        "text" => {
            let text = js_get(&obj, "value")?;
            let text = text
                .as_string()
                .ok_or(error::InvalidBlockOrText::TextNotString)?;
            Ok(am::BlockOrText::Text(text.into()))
        }
        "block" => {
            let value = js_get(&obj, "value")?;
            let hydrate_val = js_val_to_hydrate(doc, value.0);
            let Ok(am::hydrate::Value::Map(map)) = hydrate_val else {
                return Err(error::InvalidBlockOrText::BlockNotObject);
            };
            Ok(am::BlockOrText::Block(map))
        }
        other => Err(error::InvalidBlockOrText::InvalidType(other.to_string())),
    }
}

pub(crate) fn import_update_spans_args(
    doc: &Automerge,
    value: JS,
) -> Result<UpdateSpansArgs, error::InvalidUpdateSpansArgs> {
    let value = value
        .0
        .dyn_into::<Array>()
        .map_err(|_| error::InvalidUpdateSpansArgs::NotArray)?;
    let mut values = Vec::new();
    for (i, v) in value.into_iter().enumerate() {
        let block = import_block_or_text(doc, JS(v))
            .map_err(|e| error::InvalidUpdateSpansArgs::InvalidElement(i, e))?;
        values.push(block);
    }
    Ok(UpdateSpansArgs(values))
}

pub(crate) fn to_js_err<T: Display>(err: T) -> JsValue {
    js_sys::Error::new(&std::format!("{}", err)).into()
}

pub(crate) fn js_get<J: Into<JsValue>, S: std::fmt::Debug + Into<JsValue>>(
    obj: J,
    prop: S,
) -> Result<JS, error::GetProp> {
    let prop = prop.into();
    Ok(JS(Reflect::get(&obj.into(), &prop).map_err(|e| {
        error::GetProp {
            property: format!("{:?}", prop),
            error: e,
        }
    })?))
}

pub(crate) fn js_set<V: Into<JsValue>, S: std::fmt::Debug + Into<JsValue>>(
    obj: &JsValue,
    property: S,
    val: V,
) -> Result<bool, error::SetProp> {
    let property = property.into();
    Reflect::set(obj, &property, &val.into()).map_err(|error| error::SetProp { property, error })
}

pub(crate) fn to_prop(p: JsValue) -> Result<Prop, error::InvalidProp> {
    if let Some(s) = p.as_string() {
        Ok(Prop::Map(s))
    } else if let Some(n) = p.as_f64() {
        Ok(Prop::Seq(n as usize))
    } else {
        Err(error::InvalidProp)
    }
}

#[derive(Debug)]
pub(crate) enum JsObjType {
    Text(String),
    Map(Vec<(Prop, JsValue)>),
    List(Vec<(Prop, JsValue)>),
}

impl JsObjType {
    pub(crate) fn objtype(&self) -> ObjType {
        match self {
            Self::Text(_) => ObjType::Text,
            Self::Map(_) => ObjType::Map,
            Self::List(_) => ObjType::List,
        }
    }

    pub(crate) fn text(&self) -> Option<&str> {
        match self {
            Self::Text(s) => Some(s.as_ref()),
            Self::Map(_) => None,
            Self::List(_) => None,
        }
    }

    pub(crate) fn subvals(&self) -> impl Iterator<Item = (Cow<'_, Prop>, JsValue)> + '_ + Clone {
        match self {
            Self::Text(s) => SubValIter::Str(s.chars().enumerate()),
            Self::Map(sub) => SubValIter::Slice(sub.as_slice().iter()),
            Self::List(sub) => SubValIter::Slice(sub.as_slice().iter()),
        }
    }
}

#[derive(Debug, Clone)]
pub(crate) enum SubValIter<'a> {
    Slice(std::slice::Iter<'a, (Prop, JsValue)>),
    Str(std::iter::Enumerate<std::str::Chars<'a>>),
}

impl<'a> Iterator for SubValIter<'a> {
    type Item = (std::borrow::Cow<'a, Prop>, JsValue);

    fn next(&mut self) -> Option<Self::Item> {
        match self {
            Self::Slice(i) => i
                .next()
                .map(|(p, v)| (std::borrow::Cow::Borrowed(p), v.clone())),
            Self::Str(i) => i
                .next()
                .map(|(n, c)| (std::borrow::Cow::Owned(Prop::Seq(n)), c.to_string().into())),
        }
    }
}

pub(crate) fn import_obj(
    value: &JsValue,
    datatype: Option<Datatype>,
) -> Result<JsObjType, InsertObject> {
    match datatype {
        Some(Datatype::Map) => {
            let map = value
                .clone()
                .dyn_into::<js_sys::Object>()
                .map_err(|_| InsertObject::ValueNotObject)?;
            let map = js_sys::Object::keys(&map)
                .iter()
                .zip(js_sys::Object::values(&map).iter())
                .map(|(key, val)| (key.as_string().unwrap().into(), val))
                .collect();
            Ok(JsObjType::Map(map))
        }
        Some(Datatype::List) => {
            let list = value
                .clone()
                .dyn_into::<js_sys::Array>()
                .map_err(|_| InsertObject::ValueNotObject)?;
            let list = list
                .iter()
                .enumerate()
                .map(|(i, e)| (i.into(), e))
                .collect();
            Ok(JsObjType::List(list))
        }
        Some(Datatype::Text) => {
            let text = value.as_string().ok_or(InsertObject::ValueNotObject)?;
            Ok(JsObjType::Text(text))
        }
        Some(_) => Err(InsertObject::ValueNotObject),
        None => {
            if let Ok(list) = value.clone().dyn_into::<js_sys::Array>() {
                let list = list
                    .iter()
                    .enumerate()
                    .map(|(i, e)| (i.into(), e))
                    .collect();
                Ok(JsObjType::List(list))
            } else if let Ok(map) = value.clone().dyn_into::<js_sys::Object>() {
                let map = js_sys::Object::keys(&map)
                    .iter()
                    .zip(js_sys::Object::values(&map).iter())
                    .map(|(key, val)| (key.as_string().unwrap().into(), val))
                    .collect();
                Ok(JsObjType::Map(map))
            } else if let Some(s) = value.as_string() {
                Ok(JsObjType::Text(s))
            } else {
                Err(InsertObject::ValueNotObject)
            }
        }
    }
}

pub(crate) fn get_heads(
    heads: Option<Array>,
) -> Result<Option<Vec<ChangeHash>>, error::BadChangeHashes> {
    heads
        .map(|h| {
            h.iter()
                .enumerate()
                .map(|(i, v)| {
                    ChangeHash::try_from(JS(v)).map_err(|e| error::BadChangeHashes::BadElem(i, e))
                })
                .collect()
        })
        .transpose()
}

#[derive(Clone, Debug)]
pub(crate) struct ExternalTypeConstructor {
    construct: Function,
    deconstruct: Function,
}

impl ExternalTypeConstructor {
    pub(crate) fn new(construct: Function, deconstruct: Function) -> Self {
        Self {
            construct,
            deconstruct,
        }
    }

    pub(crate) fn construct(
        &self,
        inner_value: &JsValue,
        datatype: Datatype,
    ) -> Result<JsValue, error::Export> {
        self.construct
            .call1(&JsValue::undefined(), inner_value)
            .map_err(|e| error::Export::CallDataHandler(datatype.to_string(), e))
    }

    pub(crate) fn deconstruct(
        &self,
        value: &JsValue,
    ) -> Result<Option<JsValue>, error::ImportValue> {
        let decon_result = self
            .deconstruct
            .call1(&JsValue::undefined(), value)
            .map_err(error::ImportValue::CallDataHandler)?;
        if decon_result.is_undefined() {
            return Ok(None);
        }
        Ok(Some(decon_result))
    }
}

impl Automerge {
    pub(crate) fn export_value(
        &self,
        (datatype, raw_value): (Datatype, JsValue),
        cache: &ExportCache<'_>,
    ) -> Result<JsValue, error::Export> {
        if let Some(function) = self.external_types.get(&datatype) {
            let wrapped_value = function.construct(&raw_value, datatype)?;
            //web_sys::console::log_1(&format!("wrapped_value: {:?}", wrapped_value).into());
            match wrapped_value.dyn_into::<Object>() {
                Ok(o) => {
                    cache.set_raw_data(&o, &raw_value)?;
                    cache.set_datatype(&o, &datatype.into())?;
                    Ok(o.into())
                }
                Err(val) => match val.dyn_into::<JsString>() {
                    Ok(s) => Ok(s.into()),
                    Err(_) => Err(error::Export::InvalidDataHandler(datatype.to_string())),
                },
            }
        } else {
            Ok(raw_value)
        }
    }

    pub(crate) fn unwrap_object(
        &self,
        ext_val: &Object,
        cache: &mut ExportCache<'_>,
        meta: &JsValue,
    ) -> Result<(bool, CachedObject), error::Export> {
        let id_val = cache.get_raw_object(ext_val)?;
        let id = if id_val.is_undefined() {
            am::ROOT
        } else {
            self.doc.import(&id_val.as_string().unwrap_or_default())?.0
        };

        if let Some(result) = cache.objs.get(&id) {
            return Ok((true, result.clone()));
        }

        let inner = cache.get_raw_data(ext_val)?;

        let datatype_raw = cache.get_datatype(ext_val)?;
        let datatype = datatype_raw.clone().try_into();

        let inner = inner
            .dyn_into::<Object>()
            .unwrap_or_else(|_| ext_val.clone());
        let datatype = datatype.unwrap_or_else(|_| {
            if Array::is_array(&inner) {
                Datatype::List
            } else {
                Datatype::Map
            }
        });

        let inner = shallow_copy(&inner);

        let outer = self.wrap_object_mini(&inner, datatype, cache)?;

        cache.set_hidden(&outer, &id_val, &datatype_raw, meta)?;

        let cached_object = CachedObject {
            inner,
            outer,
            id: id.clone(),
        };

        cache.objs.insert(id, cached_object.clone());

        Ok((false, cached_object))
    }

    pub(crate) fn unwrap_scalar(
        &self,
        ext_val: JsValue,
        cache: &ExportCache<'_>,
    ) -> Result<JsValue, error::Export> {
        let inner = cache.get_raw_data(&ext_val)?;
        if !inner.is_undefined() {
            Ok(inner)
        } else {
            Ok(ext_val)
        }
    }

    fn maybe_wrap_object(
        &self,
        (datatype, raw_value): (Datatype, JsValue),
        id: &ObjId,
        meta: &JsValue,
        cache: &ExportCache<'_>,
    ) -> Result<JsValue, error::Export> {
        if let Ok(obj) = raw_value.clone().dyn_into::<Object>() {
            let result = self.wrap_object(&obj, datatype, id, meta, cache)?;
            Ok(result.into())
        } else {
            self.export_value((datatype, raw_value), cache)
        }
    }

    pub(crate) fn wrap_object_mini(
        &self,
        value: &Object,
        datatype: Datatype,
        cache: &ExportCache<'_>,
    ) -> Result<Object, error::Export> {
        if let Some(constructor) = self.external_types.get(&datatype) {
            let wrapped_value = constructor.construct(value, datatype)?;
            let wrapped_object = wrapped_value
                .dyn_into::<Object>()
                .map_err(|_| error::Export::InvalidDataHandler(datatype.to_string()))?;
            cache.set_raw_data(&wrapped_object, value)?;
            Ok(wrapped_object)
        } else {
            Ok(value.clone())
        }
    }

    pub(crate) fn wrap_object(
        &self,
        value: &Object,
        datatype: Datatype,
        id: &ObjId,
        meta: &JsValue,
        cache: &ExportCache<'_>,
    ) -> Result<Object, error::Export> {
        let value = if let Some(constructor) = self.external_types.get(&datatype) {
            let wrapped_value = constructor.construct(value, datatype)?;
            let wrapped_object = wrapped_value
                .dyn_into::<Object>()
                .map_err(|_| error::Export::InvalidDataHandler(datatype.to_string()))?;
            cache.set_raw_data(&wrapped_object, value)?;
            wrapped_object
        } else {
            value.clone()
        };
        if matches!(datatype, Datatype::Map | Datatype::List)
            || (datatype == Datatype::Text && self.text_rep == TextRepresentation::Array)
        {
            cache.set_raw_object(&value, &JsValue::from(&id.to_string()))?;
        }
        cache.set_datatype(&value, &datatype.into())?;
        cache.set_meta(&value, meta)?;
        if self.freeze {
            Object::freeze(&value);
        }
        Ok(value)
    }

    pub(crate) fn apply_patch_to_array(
        &self,
        array: &Array,
        patch: &Patch,
        meta: &JsValue,
        cache: &ExportCache<'_>,
    ) -> Result<(), error::ApplyPatch> {
        match &patch.action {
            PatchAction::PutSeq { index, value, .. } => {
                let sub_val =
                    self.maybe_wrap_object(alloc(&value.0, self.text_rep), &value.1, meta, cache)?;
                js_set(array, *index as f64, &sub_val)?;
                Ok(())
            }
            PatchAction::DeleteSeq { index, length, .. } => {
                self.sub_splice(array, *index, *length, vec![], meta, cache)
            }
            PatchAction::Insert { index, values, .. } => {
                self.sub_splice(array, *index, 0, values, meta, cache)
            }
            PatchAction::Increment { prop, value, .. } => {
                if let Prop::Seq(index) = prop {
                    let index = *index as f64;
                    let old_val = js_get(array, index)?.0;
                    let old_val = self.unwrap_scalar(old_val, cache)?;
                    if let Some(old) = old_val.as_f64() {
                        let new_value: Value<'_> =
                            am::ScalarValue::counter(old as i64 + *value).into();
                        js_set(
                            array,
                            index,
                            &self.export_value(alloc(&new_value, self.text_rep), cache)?,
                        )?;
                        Ok(())
                    } else {
                        Err(error::ApplyPatch::IncrementNonNumeric)
                    }
                } else {
                    Err(error::ApplyPatch::IncrementKeyInSeq)
                }
            }
            PatchAction::DeleteMap { .. } => Err(error::ApplyPatch::DeleteKeyFromSeq),
            PatchAction::PutMap { .. } => Err(error::ApplyPatch::PutKeyInSeq),
            PatchAction::SpliceText { index, value, .. } => {
                match self.text_rep {
                    TextRepresentation::String => Err(error::ApplyPatch::SpliceTextInSeq),
                    TextRepresentation::Array => {
                        let val = value.make_string();
                        let elems = val
                            .chars()
                            .map(|c| {
                                (
                                    Value::Scalar(std::borrow::Cow::Owned(am::ScalarValue::Str(
                                        c.to_string().into(),
                                    ))),
                                    ObjId::Root, // Using ROOT is okay because this ID is never used as
                                    // we're producing ScalarValue::Str
                                    false,
                                )
                            })
                            .collect::<Vec<_>>();
                        self.sub_splice(array, *index, 0, &elems, meta, cache)
                    }
                }
            }
            PatchAction::Mark { .. } => Ok(()),
            PatchAction::Conflict { .. } => Ok(()),
        }
    }

    pub(crate) fn apply_patch_to_map(
        &self,
        map: &Object,
        patch: &Patch,
        meta: &JsValue,
        cache: &ExportCache<'_>,
    ) -> Result<(), error::ApplyPatch> {
        match &patch.action {
            PatchAction::PutMap { key, value, .. } => {
                let sub_val =
                    self.maybe_wrap_object(alloc(&value.0, self.text_rep), &value.1, meta, cache)?;
                js_set(map, key, &sub_val)?;
                Ok(())
            }
            PatchAction::DeleteMap { key, .. } => {
                Reflect::delete_property(map, &key.into()).map_err(|e| error::Export::Delete {
                    prop: key.to_string(),
                    err: e,
                })?;
                Ok(())
            }
            PatchAction::Increment { prop, value, .. } => {
                if let Prop::Map(key) = prop {
                    let old_val = js_get(map, key)?.0;
                    let old_val = self.unwrap_scalar(old_val, cache)?;
                    if let Some(old) = old_val.as_f64() {
                        let new_value: Value<'_> =
                            am::ScalarValue::counter(old as i64 + *value).into();
                        js_set(
                            map,
                            key,
                            &self.export_value(alloc(&new_value, self.text_rep), cache)?,
                        )?;
                        Ok(())
                    } else {
                        Err(error::ApplyPatch::IncrementNonNumeric)
                    }
                } else {
                    Err(error::ApplyPatch::IncrementIndexInMap)
                }
            }
            PatchAction::Conflict { .. } => Ok(()),
            PatchAction::Insert { .. } => Err(error::ApplyPatch::InsertInMap),
            PatchAction::DeleteSeq { .. } => Err(error::ApplyPatch::SpliceInMap),
            PatchAction::SpliceText { .. } => Err(error::ApplyPatch::SpliceTextInMap),
            PatchAction::PutSeq { .. } => Err(error::ApplyPatch::PutIdxInMap),
            PatchAction::Mark { .. } => Err(error::ApplyPatch::MarkInMap),
        }
    }

    pub(crate) fn apply_patch(
        &self,
        root: Object,
        patch: &Patch,
        meta: &JsValue,
        cache: &mut ExportCache<'_>,
    ) -> Result<Object, error::ApplyPatch> {
        let (_, root_cache) = self.unwrap_object(&root, cache, meta)?;
        let mut current = root_cache.clone();
        for (i, p) in patch.path.iter().enumerate() {
            let prop = prop_to_js(&p.1);
            let subval = js_get(&current.inner, &prop)?.0;
            if subval.is_string() && patch.path.len() - 1 == i {
                let s = subval.dyn_into::<JsString>().unwrap();
                let new_text = self.apply_patch_to_text(&s, patch)?;
                js_set(&current.inner, &prop, &new_text)?;
                return Ok(root_cache.outer);
            }
            if subval.is_object() {
                let subval = subval.dyn_into::<Object>().unwrap();
                let (cache_hit, cached_obj) = self.unwrap_object(&subval, cache, meta)?;
                if !cache_hit {
                    js_set(&current.inner, &prop, &cached_obj.outer)?;
                }
                current = cached_obj;
            } else {
                return Ok(root); // invalid patch
            }
        }
        if current.id != patch.obj {
            return Ok(root);
        }
        if current.inner.is_array() {
            let inner_array = current
                .inner
                .dyn_into::<Array>()
                .map_err(|_| error::ApplyPatch::NotArray)?;
            self.apply_patch_to_array(&inner_array, patch, meta, cache)?;
        } else {
            self.apply_patch_to_map(&current.inner, patch, meta, cache)?;
        }
        Ok(root_cache.outer)
    }

    fn apply_patch_to_text(
        &self,
        string: &JsString,
        patch: &Patch,
    ) -> Result<JsValue, error::ApplyPatch> {
        match &patch.action {
            PatchAction::DeleteSeq { index, length, .. } => {
                let index = *index as u32;
                let before = string.slice(0, index);
                let after = string.slice(index + *length as u32, string.length());
                let result = before.concat(&after);
                Ok(result.into())
            }
            PatchAction::SpliceText { index, value, .. } => {
                let index = *index as u32;
                let length = string.length();
                let before = string.slice(0, index);
                let after = string.slice(index, length);
                let result = before.concat(&value.make_string().into()).concat(&after);
                Ok(result.into())
            }
            _ => Ok(string.into()),
        }
    }

    fn sub_splice<'a, I: IntoIterator<Item = &'a (Value<'a>, ObjId, bool)>>(
        &self,
        o: &Array,
        index: usize,
        num_del: usize,
        values: I,
        meta: &JsValue,
        cache: &ExportCache<'_>,
    ) -> Result<(), error::ApplyPatch> {
        let args: Array = values
            .into_iter()
            .map(|v| self.maybe_wrap_object(alloc(&v.0, self.text_rep), &v.1, meta, cache))
            .collect::<Result<_, _>>()?;
        args.unshift(&(num_del as u32).into());
        args.unshift(&(index as u32).into());
        let method = js_get(o, "splice")?
            .0
            .dyn_into::<Function>()
            .map_err(error::Export::GetSplice)?;
        Reflect::apply(&method, o, &args).map_err(error::Export::CallSplice)?;
        Ok(())
    }

    pub(crate) fn import(&self, id: JsValue) -> Result<(ObjId, am::ObjType), error::ImportObj> {
        if let Some(s) = id.as_string() {
            // valid formats are
            // 123@aabbcc
            // 123@aabccc/prop1/prop2/prop3
            // /prop1/prop2/prop3
            let mut components = s.split('/');
            let obj = components.next();
            let (id, obj_type) = if obj == Some("") {
                (ROOT, am::ObjType::Map)
            } else {
                self.doc
                    .import(obj.unwrap_or_default())
                    .map_err(error::ImportObj::BadImport)?
            };
            self.import_path(id, obj_type, components)
                .map_err(|e| error::ImportObj::InvalidPath(s.to_string(), e))
        } else {
            Err(error::ImportObj::NotString)
        }
    }

    pub(crate) fn import_path<'a, I: Iterator<Item = &'a str>>(
        &self,
        mut obj: ObjId,
        mut obj_type: am::ObjType,
        components: I,
    ) -> Result<(ObjId, am::ObjType), error::ImportPath> {
        for (i, prop) in components.enumerate() {
            if prop.is_empty() {
                break;
            }
            let is_map = matches!(obj_type, am::ObjType::Map | am::ObjType::Table);
            let val = if is_map {
                self.doc.get(obj, prop)?
            } else {
                let idx = prop
                    .parse()
                    .map_err(|_| error::ImportPath::IndexNotInteger(i, prop.to_string()))?;
                self.doc.get(obj, am::Prop::Seq(idx))?
            };
            match val {
                Some((am::Value::Object(am::ObjType::Map), id)) => {
                    obj_type = am::ObjType::Map;
                    obj = id;
                }
                Some((am::Value::Object(am::ObjType::Table), id)) => {
                    obj_type = am::ObjType::Table;
                    obj = id;
                }
                Some((am::Value::Object(am::ObjType::List), id)) => {
                    obj_type = am::ObjType::List;
                    obj = id;
                }
                Some((am::Value::Object(am::ObjType::Text), id)) => {
                    obj_type = am::ObjType::Text;
                    obj = id;
                }
                None => return Err(error::ImportPath::NonExistentObject(i, prop.to_string())),
                _ => return Err(error::ImportPath::NotAnObject),
            };
        }
        Ok((obj, obj_type))
    }

    pub(crate) fn import_prop(&self, prop: JsValue) -> Result<Prop, error::InvalidProp> {
        if let Some(s) = prop.as_string() {
            Ok(s.into())
        } else if let Some(n) = prop.as_f64() {
            Ok((n as usize).into())
        } else {
            Err(error::InvalidProp)
        }
    }

    pub(crate) fn import_scalar(
        &self,
        value: &JsValue,
        datatype: Option<Datatype>,
    ) -> Option<am::ScalarValue> {
        match datatype {
            Some(Datatype::Boolean) => value.as_bool().map(am::ScalarValue::Boolean),
            Some(Datatype::Int) => value.as_f64().map(|v| am::ScalarValue::Int(v as i64)),
            Some(Datatype::Uint) => value.as_f64().map(|v| am::ScalarValue::Uint(v as u64)),
            Some(Datatype::Str) => value.as_string().map(|v| am::ScalarValue::Str(v.into())),
            Some(Datatype::F64) => value.as_f64().map(am::ScalarValue::F64),
            Some(Datatype::Bytes) => Some(am::ScalarValue::Bytes(
                value.clone().dyn_into::<Uint8Array>().unwrap().to_vec(),
            )),
            Some(Datatype::Counter) => value.as_f64().map(|v| am::ScalarValue::counter(v as i64)),
            Some(Datatype::Timestamp) => {
                if let Some(v) = value.as_f64() {
                    Some(am::ScalarValue::Timestamp(v as i64))
                } else if let Ok(d) = value.clone().dyn_into::<js_sys::Date>() {
                    Some(am::ScalarValue::Timestamp(d.get_time() as i64))
                } else {
                    None
                }
            }
            Some(Datatype::Null) => Some(am::ScalarValue::Null),
            Some(_) => None,
            None => {
                if value.is_null() {
                    Some(am::ScalarValue::Null)
                } else if let Some(b) = value.as_bool() {
                    Some(am::ScalarValue::Boolean(b))
                } else if let Some(s) = value.as_string() {
                    Some(am::ScalarValue::Str(s.into()))
                } else if let Some(n) = value.as_f64() {
                    if (n.round() - n).abs() < f64::EPSILON {
                        Some(am::ScalarValue::Int(n as i64))
                    } else {
                        Some(am::ScalarValue::F64(n))
                    }
                } else if let Ok(d) = value.clone().dyn_into::<js_sys::Date>() {
                    Some(am::ScalarValue::Timestamp(d.get_time() as i64))
                } else if let Ok(o) = &value.clone().dyn_into::<Uint8Array>() {
                    Some(am::ScalarValue::Bytes(o.to_vec()))
                } else {
                    None
                }
            }
        }
    }

    pub(crate) fn import_value(
        &self,
        value: &JsValue,
        datatype: Option<Datatype>,
    ) -> Result<(Value<'static>, Vec<(Prop, JsValue)>), error::InvalidValue> {
        match self.import_scalar(value, datatype) {
            Some(val) => Ok((val.into(), vec![])),
            None => {
                if let Ok(js_obj) = import_obj(value, datatype) {
                    Ok((
                        js_obj.objtype().into(),
                        js_obj
                            .subvals()
                            .map(|(p, v)| (p.into_owned(), v))
                            .collect::<Vec<_>>(),
                    ))
                } else {
                    web_sys::console::log_2(&"Invalid value".into(), value);
                    Err(error::InvalidValue)
                }
            }
        }
    }
}

pub(crate) fn alloc(value: &Value<'_>, text_rep: TextRepresentation) -> (Datatype, JsValue) {
    match value {
        am::Value::Object(o) => match o {
            ObjType::Map => (Datatype::Map, Object::new().into()),
            ObjType::Table => (Datatype::Table, Object::new().into()),
            ObjType::List => (Datatype::List, Array::new().into()),
            ObjType::Text => match text_rep {
                TextRepresentation::String => (Datatype::Text, "".into()),
                TextRepresentation::Array => (Datatype::Text, Array::new().into()),
            },
        },
        am::Value::Scalar(s) => alloc_scalar(s.as_ref()),
    }
}

pub(crate) fn alloc_scalar(value: &am::ScalarValue) -> (Datatype, JsValue) {
    match value {
        am::ScalarValue::Bytes(v) => (Datatype::Bytes, Uint8Array::from(v.as_slice()).into()),
        am::ScalarValue::Str(v) => (Datatype::Str, v.to_string().into()),
        am::ScalarValue::Int(v) => (Datatype::Int, (*v as f64).into()),
        am::ScalarValue::Uint(v) => (Datatype::Uint, (*v as f64).into()),
        am::ScalarValue::F64(v) => (Datatype::F64, (*v).into()),
        am::ScalarValue::Counter(v) => (Datatype::Counter, (f64::from(v)).into()),
        am::ScalarValue::Timestamp(v) => (
            Datatype::Timestamp,
            js_sys::Date::new(&(*v as f64).into()).into(),
        ),
        am::ScalarValue::Boolean(v) => (Datatype::Boolean, (*v).into()),
        am::ScalarValue::Null => (Datatype::Null, JsValue::null()),
        am::ScalarValue::Unknown { bytes, type_code } => (
            Datatype::Unknown(*type_code),
            Uint8Array::from(bytes.as_slice()).into(),
        ),
    }
}

fn export_path(path: &[(ObjId, Prop)], end: &Prop) -> Array {
    let result = Array::new();
    for p in path {
        result.push(&prop_to_js(&p.1));
    }
    result.push(&prop_to_js(end));
    result
}

pub(crate) fn export_just_path(path: &[(ObjId, Prop)]) -> Array {
    let result = Array::new();
    for p in path {
        result.push(&prop_to_js(&p.1));
    }
    result
}

pub(crate) fn export_spans(
    doc: &Automerge,
    cache: ExportCache<'_>,
    spans: Spans<'_>,
) -> Result<Array, error::SetProp> {
    spans.map(|span| export_span(doc, &cache, span)).collect()
}

pub(crate) fn export_span(
    doc: &Automerge,
    cache: &ExportCache<'_>,
    span: Span,
) -> Result<Object, error::SetProp> {
    match span {
        Span::Text(t, m) => {
            let result = Object::new();
            js_set(&result, "type", "text")?;
            js_set(&result, "value", t)?;
            if let Some(m) = &m {
                // copy paste - export marks
                if m.num_marks() > 0 {
                    let marks = Object::new();
                    for (name, value) in m.iter() {
                        js_set(
                            &marks,
                            name,
                            alloc(&value.into(), TextRepresentation::String).1,
                        )?;
                    }
                    js_set(&result, "marks", marks)?;
                }
            }
            Ok(result)
        }
        Span::Block(b) => {
            let result = Object::new();
            js_set(&result, "type", "block")?;
            js_set(&result, "value", export_hydrate(doc, cache, b.into()))?;
            Ok(result)
        }
    }
}

pub(super) fn export_hydrate(
    doc: &Automerge,
    cache: &ExportCache<'_>,
    value: am::hydrate::Value,
) -> JsValue {
    match value {
        am::hydrate::Value::Scalar(s) => {
            let (datatype, val) = alloc_scalar(&s);
            doc.export_value((datatype, val), cache).unwrap()
        }
        am::hydrate::Value::Map(h_map) => {
            let map = Object::new();
            for (k, v) in h_map.iter() {
                let val = export_hydrate(doc, cache, v.value.clone());
                Reflect::set(&map, &k.into(), &val).unwrap();
            }
            map.into()
        }
        am::hydrate::Value::List(h_list) => {
            let list = Array::new();
            for v in h_list.iter() {
                let val = export_hydrate(doc, cache, v.value.clone());
                list.push(&val);
            }
            list.into()
        }
        am::hydrate::Value::Text(text) => match doc.text_rep {
            TextRepresentation::String => text.to_string().into(),
            TextRepresentation::Array => {
                let list = Array::new();
                for c in text.to_string().chars() {
                    list.push(&c.to_string().into());
                }
                list.into()
            }
        },
    }
}

pub(crate) fn export_patches<I: IntoIterator<Item = Patch>>(
    externals: &HashMap<Datatype, ExternalTypeConstructor>,
    patches: I,
) -> Result<Array, error::Export> {
    // this is for performance - each block is the same
    // so i only want to materialize each block once per
    // apply patches
    patches
        .into_iter()
        // removing update block for now
        .map(|p| export_patch(externals, p))
        .collect()
}

fn export_patch(
    externals: &HashMap<Datatype, ExternalTypeConstructor>,
    p: Patch,
) -> Result<JsValue, error::Export> {
    let result = Object::new();
    let path = &p.path.as_slice();
    match p.action {
        PatchAction::PutMap {
            key,
            value,
            conflict,
            ..
        } => {
            js_set(&result, "action", "put")?;
            js_set(&result, "path", export_path(path, &Prop::Map(key)))?;

            let (datatype, value) = alloc(&value.0, TextRepresentation::String);
            let exported_val = if let Some(external_type) = externals.get(&datatype) {
                external_type.construct(&value, datatype)?
            } else {
                value
            };
            js_set(&result, "value", exported_val)?;
            if conflict {
                js_set(&result, "conflict", true)?;
            }
            Ok(result.into())
        }
        PatchAction::PutSeq {
            index,
            value,
            conflict,
            ..
        } => {
            js_set(&result, "action", "put")?;
            js_set(&result, "path", export_path(path, &Prop::Seq(index)))?;

            let (datatype, value) = alloc(&value.0, TextRepresentation::String);
            let exported_val = if let Some(external_type) = externals.get(&datatype) {
                external_type.construct(&value, datatype)?
            } else {
                value
            };
            js_set(&result, "value", exported_val)?;
            if conflict {
                js_set(&result, "conflict", true)?;
            }
            Ok(result.into())
        }
        PatchAction::Insert { index, values, .. } => {
            let conflicts = values.iter().map(|v| v.2).collect::<Vec<_>>();
            let values = values
                .iter()
                .map(|v| {
                    let (datatype, js_val) = alloc(&v.0, TextRepresentation::String);
                    let exported_val = if let Some(external_type) = externals.get(&datatype) {
                        external_type.construct(&js_val, datatype)
                    } else {
                        Ok(js_val)
                    };
                    exported_val
                })
                .collect::<Result<Array, _>>()?;
            js_set(&result, "action", "insert")?;
            js_set(&result, "path", export_path(path, &Prop::Seq(index)))?;
            js_set(&result, "values", values)?;
            if conflicts.iter().any(|c| *c) {
                js_set(
                    &result,
                    "conflicts",
                    conflicts
                        .iter()
                        .map(|c| JsValue::from(*c))
                        .collect::<Array>(),
                )?;
            }
            Ok(result.into())
        }
        PatchAction::SpliceText {
            index,
            value,
            marks,
            ..
        } => {
            js_set(&result, "action", "splice")?;
            js_set(&result, "path", export_path(path, &Prop::Seq(index)))?;
            js_set(&result, "value", value.make_string())?;
            if let Some(m) = marks {
                if m.num_marks() > 0 {
                    let marks = Object::new();
                    for (name, value) in m.iter() {
                        js_set(
                            &marks,
                            name,
                            alloc(&value.into(), TextRepresentation::String).1,
                        )?;
                    }
                    js_set(&result, "marks", marks)?;
                }
            }
            Ok(result.into())
        }
        PatchAction::Increment { prop, value, .. } => {
            js_set(&result, "action", "inc")?;
            js_set(&result, "path", export_path(path, &prop))?;
            js_set(&result, "value", JsValue::from_f64(value as f64))?;
            Ok(result.into())
        }
        PatchAction::DeleteMap { key, .. } => {
            js_set(&result, "action", "del")?;
            js_set(&result, "path", export_path(path, &Prop::Map(key)))?;
            Ok(result.into())
        }
        PatchAction::DeleteSeq { index, length, .. } => {
            js_set(&result, "action", "del")?;
            js_set(&result, "path", export_path(path, &Prop::Seq(index)))?;
            if length > 1 {
                js_set(&result, "length", length)?;
            }
            Ok(result.into())
        }
        PatchAction::Mark { marks, .. } => {
            js_set(&result, "action", "mark")?;
            js_set(&result, "path", export_just_path(path))?;
            let marks_array = Array::new();
            for m in marks.iter() {
                let mark = Object::new();
                js_set(&mark, "name", m.name())?;
                js_set(
                    &mark,
                    "value",
                    &alloc(&m.value().into(), TextRepresentation::String).1,
                )?;
                js_set(&mark, "start", m.start as i32)?;
                js_set(&mark, "end", m.end as i32)?;
                marks_array.push(&mark);
            }
            js_set(&result, "marks", marks_array)?;
            Ok(result.into())
        }
        PatchAction::Conflict { prop } => {
            js_set(&result, "action", "conflict")?;
            js_set(&result, "path", export_path(path, &prop))?;
            Ok(result.into())
        }
    }
}

fn shallow_copy(obj: &Object) -> Object {
    if Array::is_array(obj) {
        Array::from(obj).into()
    } else {
        Object::assign(&Object::new(), obj)
    }
}

fn prop_to_js(prop: &Prop) -> JsValue {
    match prop {
        Prop::Map(key) => key.into(),
        Prop::Seq(index) => (*index as f64).into(),
    }
}

pub(super) fn js_val_to_hydrate(
    doc: &Automerge,
    js_val: JsValue,
) -> Result<am::hydrate::Value, error::JsValToHydrate> {
    let (datatype, value) = match doc.external_types.iter().find_map(|(dt, et)| {
        et.deconstruct(&js_val)
            .map(|r| r.map(|v| (*dt, v)))
            .transpose()
    }) {
        Some(Ok((dt, v))) => (Some(dt), v),
        Some(Err(e)) => return Err(e.into()),
        None => (None, js_val.clone()),
    };
    if let Ok(js_obj) = import_obj(&value, datatype) {
        match js_obj.objtype() {
            am::ObjType::Map | am::ObjType::Table => {
                let obj: HashMap<String, am::hydrate::Value> = js_obj
                    .subvals()
                    .filter_map(|(p, v)| match p.as_ref() {
                        Prop::Map(key) => Some((key.to_string(), v)),
                        _ => None,
                    })
                    .map(|(k, v)| js_val_to_hydrate(doc, v).map(|v| (k, v)))
                    .collect::<Result<_, _>>()?;
                Ok(am::hydrate::Value::Map(obj.into()))
            }
            am::ObjType::List => {
                let obj: Vec<am::hydrate::Value> = js_obj
                    .subvals()
                    .map(|(_, v)| js_val_to_hydrate(doc, v))
                    .collect::<Result<_, _>>()?;
                Ok(am::hydrate::Value::List(obj.into()))
            }
            am::ObjType::Text => {
                let Some(obj) = js_obj.text() else {
                    return Err(error::JsValToHydrate::InvalidText);
                };
                // This code path is only used in `next`, which uses a string representation
                // and we're targeting JS, which uses utf16 strings
                let text_rep =
                    am::patches::TextRepresentation::String(am::TextEncoding::Utf16CodeUnit);
                Ok(am::hydrate::Value::Text(am::hydrate::Text::new(
                    text_rep, obj,
                )))
            }
        }
    } else if let Some(val) = doc.import_scalar(&value, datatype) {
        Ok(am::hydrate::Value::Scalar(val))
    } else {
        Err(error::JsValToHydrate::UnknownType)
    }
}

pub(crate) mod error {
    use automerge::{AutomergeError, LoadChangeError};
    use wasm_bindgen::JsValue;

    #[derive(Debug, thiserror::Error)]
    pub enum BadJSChanges {
        #[error("the changes were not an array of Uint8Array")]
        ChangesNotArray,
        #[error("change {0} was not a Uint8Array")]
        ElemNotUint8Array(usize),
        #[error("error loading change {0}: {1}")]
        BadChange(usize, LoadChangeError),
    }

    #[derive(Debug, thiserror::Error)]
    pub enum BadChangeHashes {
        #[error("the change hashes were not an array of strings")]
        NotArray,
        #[error("could not decode hash {0}: {1}")]
        BadElem(usize, BadChangeHash),
    }

    impl From<BadChangeHashes> for JsValue {
        fn from(e: BadChangeHashes) -> Self {
            JsValue::from(e.to_string())
        }
    }

    #[derive(Debug, thiserror::Error)]
    pub enum BadChangeHashSet {
        #[error("not an object")]
        NotObject,
        #[error(transparent)]
        GetProp(#[from] GetProp),
        #[error("unable to getOwnProperties")]
        ListProp,
        #[error("unable to parse hash from {0:?}: {1}")]
        BadHash(wasm_bindgen::JsValue, BadChangeHash),
    }

    #[derive(Debug, thiserror::Error)]
    pub enum BadChangeHash {
        #[error("change hash was not a string")]
        NotString,
        #[error(transparent)]
        Parse(#[from] automerge::ParseChangeHashError),
    }

    impl From<BadChangeHash> for JsValue {
        fn from(e: BadChangeHash) -> Self {
            JsValue::from(e.to_string())
        }
    }

    #[derive(Debug, thiserror::Error)]
    pub enum BadSyncState {
        #[error(transparent)]
        GetProp(#[from] GetProp),
        #[error("bad sharedHeads: {0}")]
        BadSharedHeads(BadChangeHashes),
        #[error("bad lastSentHeads: {0}")]
        BadLastSentHeads(BadChangeHashes),
        #[error("bad theirHeads: {0}")]
        BadTheirHeads(BadChangeHashes),
        #[error("bad theirNeed: {0}")]
        BadTheirNeed(BadChangeHashes),
        #[error("bad theirHave: {0}")]
        BadTheirHave(BadHaves),
        #[error("bad sentHashes: {0}")]
        BadSentHashes(BadChangeHashSet),
        #[error("inFlight not a boolean")]
        InFlightNotBoolean,
        #[error("bad theirCapabilities: {0}")]
        BadTheirCapabilities(BadCapabilities),
    }

    impl From<BadSyncState> for JsValue {
        fn from(e: BadSyncState) -> Self {
            JsValue::from(e.to_string())
        }
    }

    #[derive(Debug, thiserror::Error)]
    #[error("unable to get property {property}: {error:?}")]
    pub struct GetProp {
        pub(crate) property: String,
        pub(crate) error: wasm_bindgen::JsValue,
    }

    impl From<GetProp> for JsValue {
        fn from(e: GetProp) -> Self {
            JsValue::from(e.to_string())
        }
    }

    #[derive(Debug, thiserror::Error)]
    #[error("error setting property {property:?} on JS value: {error:?}")]
    pub struct SetProp {
        pub(crate) property: JsValue,
        pub(crate) error: JsValue,
    }

    impl From<SetProp> for JsValue {
        fn from(e: SetProp) -> Self {
            JsValue::from(e.to_string())
        }
    }

    #[derive(Debug, thiserror::Error)]
    pub enum BadHave {
        #[error("bad lastSync: {0}")]
        BadLastSync(BadChangeHashes),
        #[error("bad bloom: {0}")]
        BadBloom(BadBloom),
        #[error(transparent)]
        GetHaveProp(#[from] GetProp),
    }

    #[derive(Debug, thiserror::Error)]
    pub enum BadHaves {
        #[error("value was not an array")]
        NotArray,
        #[error("error loading have at index {0}: {1}")]
        BadElem(usize, BadHave),
    }

    #[derive(Debug, thiserror::Error)]
    pub enum BadBloom {
        #[error("the value was not a Uint8Array")]
        NotU8Array,
        #[error("unable to decode: {0}")]
        Decode(#[from] automerge::sync::DecodeBloomError),
    }

    #[derive(Debug, thiserror::Error)]
    pub enum Export {
        #[error(transparent)]
        Set(#[from] SetProp),
        #[error("unable to delete prop {prop}: {err:?}")]
        Delete { prop: String, err: JsValue },
        #[error("unable to set hidden property {0}")]
        SetHidden(&'static str),
        #[error("data handler for type {0} did not return a valid object")]
        InvalidDataHandler(String),
        #[error("error calling data handler for type {0}: {1:?}")]
        CallDataHandler(String, JsValue),
        #[error(transparent)]
        GetProp(#[from] GetProp),
        #[error(transparent)]
        InvalidDatatype(#[from] crate::value::InvalidDatatype),
        #[error("unable to get the splice function: {0:?}")]
        GetSplice(JsValue),
        #[error("error calling splice: {0:?}")]
        CallSplice(JsValue),
        #[error(transparent)]
        Automerge(#[from] AutomergeError),
        #[error("invalid root processed")]
        InvalidRoot,
        #[error("missing child in export")]
        MissingChild,
    }

    impl From<Export> for JsValue {
        fn from(e: Export) -> Self {
            JsValue::from(e.to_string())
        }
    }

    #[derive(Debug, thiserror::Error)]
    pub enum ApplyPatch {
        #[error(transparent)]
        Export(#[from] Export),
        #[error("cannot delete from a seq")]
        DeleteKeyFromSeq,
        #[error("cannot put key in seq")]
        PutKeyInSeq,
        #[error("cannot increment a non-numeric value")]
        IncrementNonNumeric,
        #[error("cannot increment a key in a seq")]
        IncrementKeyInSeq,
        #[error("cannot increment index in a map")]
        IncrementIndexInMap,
        #[error("cannot insert into a map")]
        InsertInMap,
        #[error("cannot splice into a map")]
        SpliceInMap,
        #[error("cannot splice text into a seq")]
        SpliceTextInSeq,
        #[error("cannot splice text into a map")]
        SpliceTextInMap,
        #[error("cannot put a seq index in a map")]
        PutIdxInMap,
        #[error("cannot mark a span in a map")]
        MarkInMap,
        #[error("cannot have blocks in a map")]
        BlockInMap,
        #[error("array patch applied to non array")]
        NotArray,
        #[error(transparent)]
        GetProp(#[from] GetProp),
        #[error(transparent)]
        SetProp(#[from] SetProp),
        #[error(transparent)]
        Automerge(#[from] AutomergeError),
    }

    impl From<ApplyPatch> for JsValue {
        fn from(e: ApplyPatch) -> Self {
            JsValue::from(e.to_string())
        }
    }

    #[derive(Debug, thiserror::Error)]
    pub enum BadSyncMessage {
        #[error(transparent)]
        GetProp(#[from] GetProp),
        #[error("unable to read haves: {0}")]
        BadHaves(#[from] BadHaves),
        #[error("could not read changes: {0}")]
        BadJSChanges(#[from] BadChunkList),
        #[error("could not read 'changes' as Uint8Array: {0}")]
        BadRawChanges(BadUint8Array),
        #[error("could not read heads: {0}")]
        BadHeads(BadChangeHashes),
        #[error("could not read need: {0}")]
        BadNeed(BadChangeHashes),
        #[error("no 'changes' property")]
        MissingChanges,
        #[error("bad supported_capabilities: {0}")]
        BadSupportedCapabilities(BadCapabilities),
        #[error("wholeDoc cannot be used in a type: v1 message")]
        WholeDocInV1,
    }

    impl From<BadSyncMessage> for JsValue {
        fn from(e: BadSyncMessage) -> Self {
            JsValue::from(e.to_string())
        }
    }

    #[derive(Debug, thiserror::Error)]
    pub enum ImportObj {
        #[error("obj id was not a string")]
        NotString,
        #[error("invalid path {0}: {1}")]
        InvalidPath(String, ImportPath),
        #[error("unable to import object id: {0}")]
        BadImport(AutomergeError),
        #[error("error calling data handler for type {0}: {1:?}")]
        CallDataHandler(String, JsValue),
    }

    impl From<ImportObj> for JsValue {
        fn from(e: ImportObj) -> Self {
            JsValue::from(format!("invalid object ID: {}", e))
        }
    }

    #[derive(Debug, thiserror::Error)]
    pub enum ImportPath {
        #[error(transparent)]
        Automerge(#[from] AutomergeError),
        #[error("path component {0} ({1}) should be an integer to index a sequence")]
        IndexNotInteger(usize, String),
        #[error("path component {0} ({1}) referenced a nonexistent object")]
        NonExistentObject(usize, String),
        #[error("path did not refer to an object")]
        NotAnObject,
    }
    #[derive(Debug, thiserror::Error)]
    #[error("cursor position must be an index (number), 'start' or 'end'")]
    pub struct BadCursorPosition;

    #[derive(Debug, thiserror::Error)]
    #[error("move must be 'before' or 'after' - is 'after' by default")]
    pub struct BadMoveCursor;

    #[derive(Debug, thiserror::Error)]
    #[error("expand must be 'left', 'right', 'both', or 'none' - is 'right' by default")]
    pub struct BadExpand;

    #[derive(Debug, thiserror::Error)]
    #[error("argument must be a number")]
    pub struct BadNumber;

    #[derive(Debug, thiserror::Error)]
    #[error("given property was not a string or integer")]
    pub struct InvalidProp;

    #[derive(Debug, thiserror::Error)]
    #[error("given property was not a string or integer")]
    pub struct InvalidValue;

    #[derive(thiserror::Error, Debug)]
    #[error("not a Uint8Array")]
    pub struct BadUint8Array;

    #[derive(thiserror::Error, Debug)]
    pub enum BadCapabilities {
        #[error("capabilities was not an array")]
        NotArray,
        #[error("element {0} was not a string")]
        ElemNotString(usize),
        #[error("element {0} was not a valid capability: {1}")]
        ElemNotValid(usize, String),
    }

    #[derive(thiserror::Error, Debug)]
    pub enum BadChunkList {
        #[error("chunk list was not an array")]
        NotArray,
        #[error("element {0} was not a Uint8Array")]
        ElemNotUint8Array(usize),
    }

    #[derive(thiserror::Error, Debug)]
    pub enum InvalidBlockOrText {
        #[error("must be a block object or a string")]
        NotObjectOrString,
        #[error("block must be an object")]
        BlockNotObject,
        #[error(transparent)]
        ReflectGet(#[from] GetProp),
        #[error("'type' property must be a string")]
        TypeNotString,
        #[error("invalid 'type' property: {0}")]
        InvalidType(String),
        #[error("'text' property must be a string")]
        TextNotString,
    }

    #[derive(Debug, thiserror::Error)]
    pub enum InvalidUpdateSpansArgs {
        #[error("updateSpans args must be an array")]
        NotArray,
        #[error("block {0} not a valid block: {1}")]
        InvalidElement(usize, InvalidBlockOrText),
    }

    #[derive(Debug, thiserror::Error)]
    pub enum ImportValue {
        #[error("error calling deconstructor: {0:?}")]
        CallDataHandler(JsValue),
        #[error("deconstructor did not return an array of [datatype, value]")]
        BadDeconstructor,
        #[error("deconstructor returned a bad datatype: {0}")]
        BadDataType(#[from] crate::value::InvalidDatatype),
    }

    #[derive(thiserror::Error, Debug)]
    pub enum JsValToHydrate {
        #[error(transparent)]
        ImportValue(#[from] ImportValue),
        #[error(transparent)]
        InvalidValue(#[from] InvalidValue),
        #[error("text object had no text")]
        InvalidText,
        #[error("unable to determine type of value")]
        UnknownType,
    }
}<|MERGE_RESOLUTION|>--- conflicted
+++ resolved
@@ -3,21 +3,11 @@
 use crate::value::Datatype;
 use crate::{Automerge, TextRepresentation, UpdateSpansArgs};
 use am::sync::{Capability, ChunkList, MessageVersion};
-<<<<<<< HEAD
 use automerge as am;
 use automerge::iter::{Span, Spans};
 use automerge::ReadDoc;
 use automerge::ROOT;
 use automerge::{Change, ChangeHash, ObjType, Prop};
-=======
-use automerge::ReadDoc;
-use automerge::ROOT;
-use automerge::{self as am};
-use automerge::{
-    iter::{Span, Spans},
-    Change, ChangeHash, ObjType, Prop,
-};
->>>>>>> a2ba7326
 use js_sys::{Array, Function, JsString, Object, Reflect, Uint8Array};
 use std::borrow::Cow;
 use std::collections::{BTreeSet, HashMap, HashSet};
