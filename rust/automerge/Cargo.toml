[package]
name = "automerge"
<<<<<<< HEAD
version = "1.0.0-alpha.3"
=======
version = "0.6.1"
>>>>>>> 2fdee190
edition = "2021"
license = "MIT"
repository = "https://github.com/automerge/automerge"
rust-version = "1.73.0"
description = "A JSON-like data structure (a CRDT) that can be modified concurrently by different users, and merged again automatically"
readme = "./README.md"

[features]
optree-visualisation = ["dot"]
wasm = ["js-sys", "wasm-bindgen", "web-sys", "uuid/js", "hexane/wasm"]
utf8-indexing = []
utf16-indexing = []

[dependencies]
#hexane = { path = "../hexane" }
hexane = "0.1.0"
hex = "^0.4.3"
leb128 = "^0.2.5"
sha2 = "0.11.0-pre.5"
thiserror = "^1.0.16"
itertools = "0.13.0"
flate2 = "^1.0.22"
uuid = { version = "1.2.2", features = ["v4", "serde"] }
smol_str = { version = "0.2", features = ["serde"] }
tracing = { version = "^0.1.29" }
fxhash = "^0.2.1"
tinyvec = { version = "^1.5.1", features = ["alloc"] }
serde = { version = "^1.0", features = ["derive"] }
cfg-if = "1.0"

# optional deps
dot = { version = "0.1.4", optional = true }
js-sys = { version = "^0.3", optional = true }
wasm-bindgen = { version = "^0.2", optional = true }
rand = { version = "^0.8.4", optional = false, features = [ "small_rng"] }

unicode-segmentation = "1.10.1"

[dependencies.web-sys]
version = "^0.3.55"
features = ["console"]
optional = true

[dev-dependencies]
pretty_assertions = "1.0.0"
proptest = { version = "^1.0.0", default-features = false, features = ["std"] }
serde_json = { version = "^1.0.73", features = [
    "float_roundtrip",
], default-features = true }
maplit = { version = "^1.0" }
criterion = "0.5"
test-log = { version = "0.2.10", features = [
    "trace",
], default-features = false }
tracing-subscriber = { version = "^0.3", features = ["fmt", "env-filter"] }
automerge-test = { path = "../automerge-test" }
prettytable = "0.10.0"

[[bench]]
name = "range"
harness = false

[[bench]]
name = "map"
harness = false

[[bench]]
name = "sync"
harness = false

[[bench]]
name = "load_save"
harness = false<|MERGE_RESOLUTION|>--- conflicted
+++ resolved
@@ -1,10 +1,6 @@
 [package]
 name = "automerge"
-<<<<<<< HEAD
 version = "1.0.0-alpha.3"
-=======
-version = "0.6.1"
->>>>>>> 2fdee190
 edition = "2021"
 license = "MIT"
 repository = "https://github.com/automerge/automerge"
