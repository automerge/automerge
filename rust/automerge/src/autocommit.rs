--- conflicted
+++ resolved
@@ -11,13 +11,8 @@
 use crate::sync::SyncDoc;
 use crate::transaction::{CommitOptions, Transactable};
 use crate::types::Clock;
-<<<<<<< HEAD
-use crate::{hydrate, OnPartialLoad};
+use crate::{hydrate, OnPartialLoad, TextEncoding};
 use crate::{sync, ObjType, Patch, ReadDoc, ScalarValue};
-=======
-use crate::{hydrate, OnPartialLoad, TextEncoding};
-use crate::{sync, ObjType, Parents, Patch, ReadDoc, ScalarValue};
->>>>>>> a2ba7326
 use crate::{
     transaction::TransactionInner, ActorId, Automerge, AutomergeError, Change, ChangeHash, Cursor,
     Prop, Value,
@@ -94,10 +89,10 @@
         AutoCommit::default()
     }
 
-<<<<<<< HEAD
     pub fn diff_opset(&self, other: &AutoCommit) -> Result<(), AutomergeError> {
         self.doc.diff_opset(&other.doc)
-=======
+    }
+
     pub fn new_with_encoding(encoding: TextEncoding) -> AutoCommit {
         let doc = Automerge::new_with_encoding(encoding);
         let text_rep = doc.text_encoding().into();
@@ -110,7 +105,6 @@
             save_cursor: Vec::new(),
             isolation: None,
         }
->>>>>>> a2ba7326
     }
 
     pub fn load(data: &[u8]) -> Result<Self, AutomergeError> {
@@ -428,7 +422,8 @@
         if self.isolation.is_some() {
             self.doc.apply_changes_iter(changes)
         } else {
-            self.doc.apply_changes_iter_log_patches(changes, &mut self.patch_log)
+            self.doc
+                .apply_changes_iter_log_patches(changes, &mut self.patch_log)
         }
     }
 
