use crate::change_graph::ChangeGraph;
use crate::op_set2::change::{ChangeCollector, CollectedChanges};
use crate::storage::document::ReadChangeError;
use std::collections::BTreeSet;

<<<<<<< HEAD
=======
use crate::storage::document::ReadDocOpError;
use crate::types::TextEncoding;
>>>>>>> a2ba7326
use crate::{
    change::Change,
    op_set2::{OpSet, PackError, ReadOpError},
    storage::Document,
    types::ChangeHash,
};

#[derive(Debug, thiserror::Error)]
pub(crate) enum Error {
    // FIXME - I need to do this check
    //#[error("the document contained ops which were out of order")]
    //OpsOutOfOrder,
    #[error("invalid changes: {0}")]
    InvalidChanges(#[from] super::change_collector::Error),
    #[error("mismatching heads")]
    MismatchingHeads(MismatchedHeads),
    // FIXME - i need to do this check
    //#[error("succ out of order")]
    //SuccOutOfOrder,
    #[error(transparent)]
    InvalidOp(#[from] crate::error::InvalidOpType),
    #[error(transparent)]
    PackErr(#[from] PackError),
    #[error(transparent)]
    ReadOpErr(#[from] ReadOpError),
    #[error(transparent)]
    ReadChange(#[from] ReadChangeError),
}

pub(crate) struct MismatchedHeads {
    //changes: Vec<StoredChange<'static, Verified>>,
    changes: Vec<Change>,
    expected_heads: BTreeSet<ChangeHash>,
    derived_heads: BTreeSet<ChangeHash>,
}

impl std::fmt::Debug for MismatchedHeads {
    fn fmt(&self, f: &mut std::fmt::Formatter<'_>) -> std::fmt::Result {
        f.debug_struct("MismatchedHeads")
            .field("changes", &self.changes.len())
            .field("expected_heads", &self.expected_heads)
            .field("derived_heads", &self.derived_heads)
            .finish()
    }
}

#[derive(Clone, Copy, Debug)]
pub enum VerificationMode {
    Check,
    DontCheck,
}

<<<<<<< HEAD
=======
#[derive(Clone, Debug)]
struct NextDocOp {
    op: OpBuilder,
    succ: OpIds,
    key: Key,
    opid: OpId,
    obj: ObjId,
}

fn next_op<'a, I>(iter: &mut I, op_set: &mut OpSet) -> Result<Option<NextDocOp>, Error>
where
    I: Iterator<Item = Result<DocOp, ReadDocOpError>> + Clone + 'a,
{
    let op_res = iter.next();
    if let Some(op_res) = op_res {
        let doc_op = op_res.map_err(|e| Error::ReadOp(Box::new(e)))?;
        let obj = doc_op.object;
        check_opid(&op_set.osd, *obj.opid())?;
        let (op, succ) = import_op(&mut op_set.osd, doc_op)?;
        let opid = op.id;
        let key = op.elemid_or_key();
        Ok(Some(NextDocOp {
            op,
            succ,
            opid,
            key,
            obj,
        }))
    } else {
        Ok(None)
    }
}

struct ReconstructionState<'a> {
    op_set: OpSet,
    max_op: u64,
    last_obj: Option<ObjId>,
    last_key: Option<Key>,
    pred: HashMap<OpId, Vec<OpIdx>>,
    ops_collecter: Vec<OpIdx>,
    change_collector: ChangeCollector<'a>,
}

impl<'a> ReconstructionState<'a> {
    fn new(doc: &'a Document<'a>, text_encoding: TextEncoding) -> Result<Self, Error> {
        Ok(Self {
            op_set: OpSet::from_actors(doc.actors().to_vec(), text_encoding),
            max_op: 0,
            last_obj: None,
            last_key: None,
            pred: HashMap::default(),
            ops_collecter: Vec::default(),
            change_collector: ChangeCollector::new(doc.iter_changes())?,
        })
    }
}

>>>>>>> a2ba7326
pub(crate) fn reconstruct_opset<'a>(
    doc: &'a Document<'a>,
    mode: VerificationMode,
    text_encoding: TextEncoding,
) -> Result<ReconOpSet, Error> {
<<<<<<< HEAD
    let mut op_set = OpSet::new(doc)?;
    let mut change_collector = ChangeCollector::new(doc.iter_changes())?;
    let mut iter = op_set.iter();
    let mut index_builder = op_set.index_builder();
    let mut stepper = Default::default();
    let mut _ordered = true;

    while let Some(op) = iter.try_next()? {
        _ordered &= op.step(&mut stepper);
        let op_id = op.id;
        let op_is_counter = op.is_counter();
        let op_succ = op.succ();
        index_builder.process_op(&op);
        change_collector.process_op(op);

        for id in op_succ {
            change_collector.process_succ(op_id, id);
            index_builder.process_succ(op_is_counter, id);
=======
    let mut state = ReconstructionState::new(doc, text_encoding)?;
    let mut iter_ops = doc.iter_ops();
    let mut next = next_op(&mut iter_ops, &mut state.op_set)?;
    while let Some(NextDocOp {
        op,
        succ,
        key,
        opid,
        obj,
    }) = next
    {
        state.max_op = std::cmp::max(state.max_op, opid.counter());

        let idx = state.op_set.load(obj, op);

        for id in &succ {
            state
                .pred
                .entry(*id)
                .and_modify(|v| v.push(idx))
                .or_insert_with(|| vec![idx]);
        }

        if let Some(pred_idxs) = state.pred.get(&opid) {
            for p in pred_idxs {
                state.op_set.osd.add_pred(*p, idx);
            }
            state.pred.remove(&opid);
>>>>>>> a2ba7326
        }
    }

<<<<<<< HEAD
    let (changes, heads, max_op, change_graph) =
        flush_changes(change_collector, doc, mode, &op_set)?;
=======
    state.op_set.add_indexes(text_encoding);
>>>>>>> a2ba7326

    op_set.set_indexes(index_builder);

    //if !ordered {
    //  log!("ERR: ops not ordered in document load");
    //}

    Ok(ReconOpSet {
        changes,
        max_op,
        op_set,
        heads,
        change_graph,
    })
}

// create all binary changes
// look for mismatched heads

#[inline(never)]
fn flush_changes(
    change_collector: ChangeCollector<'_>,
    doc: &Document<'_>,
    mode: VerificationMode,
    op_set: &OpSet,
) -> Result<(Vec<Change>, BTreeSet<ChangeHash>, u64, ChangeGraph), Error> {
    let CollectedChanges {
        changes,
        heads,
        max_op,
        change_graph,
    } = change_collector.build_changegraph(op_set)?;

    if matches!(mode, VerificationMode::Check) {
        let expected_heads: BTreeSet<_> = doc.heads().iter().cloned().collect();
        if expected_heads != heads {
            tracing::error!(?expected_heads, ?heads, "mismatching heads");
            return Err(Error::MismatchingHeads(MismatchedHeads {
                changes,
                expected_heads,
                derived_heads: heads,
            }));
        }
    }
    Ok((changes, heads, max_op, change_graph))
}

pub(crate) struct ReconOpSet {
    pub(crate) changes: Vec<Change>,
    pub(crate) max_op: u64,
    pub(crate) op_set: OpSet,
    pub(crate) heads: BTreeSet<ChangeHash>,
    pub(crate) change_graph: ChangeGraph,
}<|MERGE_RESOLUTION|>--- conflicted
+++ resolved
@@ -3,11 +3,7 @@
 use crate::storage::document::ReadChangeError;
 use std::collections::BTreeSet;
 
-<<<<<<< HEAD
-=======
-use crate::storage::document::ReadDocOpError;
 use crate::types::TextEncoding;
->>>>>>> a2ba7326
 use crate::{
     change::Change,
     op_set2::{OpSet, PackError, ReadOpError},
@@ -60,73 +56,12 @@
     DontCheck,
 }
 
-<<<<<<< HEAD
-=======
-#[derive(Clone, Debug)]
-struct NextDocOp {
-    op: OpBuilder,
-    succ: OpIds,
-    key: Key,
-    opid: OpId,
-    obj: ObjId,
-}
-
-fn next_op<'a, I>(iter: &mut I, op_set: &mut OpSet) -> Result<Option<NextDocOp>, Error>
-where
-    I: Iterator<Item = Result<DocOp, ReadDocOpError>> + Clone + 'a,
-{
-    let op_res = iter.next();
-    if let Some(op_res) = op_res {
-        let doc_op = op_res.map_err(|e| Error::ReadOp(Box::new(e)))?;
-        let obj = doc_op.object;
-        check_opid(&op_set.osd, *obj.opid())?;
-        let (op, succ) = import_op(&mut op_set.osd, doc_op)?;
-        let opid = op.id;
-        let key = op.elemid_or_key();
-        Ok(Some(NextDocOp {
-            op,
-            succ,
-            opid,
-            key,
-            obj,
-        }))
-    } else {
-        Ok(None)
-    }
-}
-
-struct ReconstructionState<'a> {
-    op_set: OpSet,
-    max_op: u64,
-    last_obj: Option<ObjId>,
-    last_key: Option<Key>,
-    pred: HashMap<OpId, Vec<OpIdx>>,
-    ops_collecter: Vec<OpIdx>,
-    change_collector: ChangeCollector<'a>,
-}
-
-impl<'a> ReconstructionState<'a> {
-    fn new(doc: &'a Document<'a>, text_encoding: TextEncoding) -> Result<Self, Error> {
-        Ok(Self {
-            op_set: OpSet::from_actors(doc.actors().to_vec(), text_encoding),
-            max_op: 0,
-            last_obj: None,
-            last_key: None,
-            pred: HashMap::default(),
-            ops_collecter: Vec::default(),
-            change_collector: ChangeCollector::new(doc.iter_changes())?,
-        })
-    }
-}
-
->>>>>>> a2ba7326
 pub(crate) fn reconstruct_opset<'a>(
     doc: &'a Document<'a>,
     mode: VerificationMode,
     text_encoding: TextEncoding,
 ) -> Result<ReconOpSet, Error> {
-<<<<<<< HEAD
-    let mut op_set = OpSet::new(doc)?;
+    let mut op_set = OpSet::from_doc(doc, text_encoding)?;
     let mut change_collector = ChangeCollector::new(doc.iter_changes())?;
     let mut iter = op_set.iter();
     let mut index_builder = op_set.index_builder();
@@ -144,45 +79,11 @@
         for id in op_succ {
             change_collector.process_succ(op_id, id);
             index_builder.process_succ(op_is_counter, id);
-=======
-    let mut state = ReconstructionState::new(doc, text_encoding)?;
-    let mut iter_ops = doc.iter_ops();
-    let mut next = next_op(&mut iter_ops, &mut state.op_set)?;
-    while let Some(NextDocOp {
-        op,
-        succ,
-        key,
-        opid,
-        obj,
-    }) = next
-    {
-        state.max_op = std::cmp::max(state.max_op, opid.counter());
-
-        let idx = state.op_set.load(obj, op);
-
-        for id in &succ {
-            state
-                .pred
-                .entry(*id)
-                .and_modify(|v| v.push(idx))
-                .or_insert_with(|| vec![idx]);
-        }
-
-        if let Some(pred_idxs) = state.pred.get(&opid) {
-            for p in pred_idxs {
-                state.op_set.osd.add_pred(*p, idx);
-            }
-            state.pred.remove(&opid);
->>>>>>> a2ba7326
         }
     }
 
-<<<<<<< HEAD
     let (changes, heads, max_op, change_graph) =
         flush_changes(change_collector, doc, mode, &op_set)?;
-=======
-    state.op_set.add_indexes(text_encoding);
->>>>>>> a2ba7326
 
     op_set.set_indexes(index_builder);
 
