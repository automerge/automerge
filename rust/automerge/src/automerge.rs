--- conflicted
+++ resolved
@@ -394,27 +394,22 @@
         Ok(f)
     }
 
-<<<<<<< HEAD
     pub(crate) fn exid_to_opid(&self, id: &ExId) -> Result<OpId, AutomergeError> {
         match id {
             ExId::Root => Ok(OpId::new(0, 0)),
             ExId::Id(ctr, actor, idx) => {
-                // do a direct get here b/c this could be foriegn and not be within the array
-                // bounds
                 let opid = if self.ops.m.actors.cache.get(*idx) == Some(actor) {
                     OpId::new(*ctr, *idx)
+                } else if let Some(backup_idx) = self.ops.m.actors.lookup(actor) {
+                    OpId::new(*ctr, backup_idx)
                 } else {
-                    // FIXME - make a real error
-                    let idx = self
-                        .ops
-                        .m
-                        .actors
-                        .lookup(actor)
-                        .ok_or(AutomergeError::Fail)?;
-                    OpId::new(*ctr, idx)
+                    return Err(AutomergeError::InvalidObjId(id.to_string()));
                 };
                 Ok(opid)
-=======
+            }
+        }
+    }
+
     pub(crate) fn get_obj_meta(&self, id: ObjId) -> Result<ObjMeta, AutomergeError> {
         if id.is_root() {
             Ok(ObjMeta::root())
@@ -424,35 +419,15 @@
             Err(AutomergeError::NotAnObject)
         }
     }
+
     pub(crate) fn exid_to_obj(&self, id: &ExId) -> Result<ObjMeta, AutomergeError> {
-        let obj = match id {
-            ExId::Root => ObjId::root(),
-            ExId::Id(ctr, actor, idx) => {
-                if self.ops.m.actors.cache.get(*idx) == Some(actor) {
-                    ObjId(OpId::new(*ctr, *idx))
-                } else if let Some(backup_idx) = self.ops.m.actors.lookup(actor) {
-                    ObjId(OpId::new(*ctr, backup_idx))
-                } else {
-                    return Err(AutomergeError::InvalidObjId(id.to_string()));
-                }
->>>>>>> 67d7303e
-            }
-        };
+        let opid = self.exid_to_opid(id)?;
+        let obj = ObjId(opid);
         self.get_obj_meta(obj)
     }
 
     pub(crate) fn export_value<'a>(&self, op: &'a Op, clock: Option<&Clock>) -> (Value<'a>, ExId) {
         (op.value_at(clock), self.id_to_exid(op.id))
-    }
-
-    pub(crate) fn exid_to_obj(&self, id: &ExId) -> Result<(ObjId, ObjType), AutomergeError> {
-        let opid = self.exid_to_opid(id)?;
-        let obj = ObjId(opid);
-        if let Some(obj_type) = self.ops.object_type(&obj) {
-            Ok((obj, obj_type))
-        } else {
-            Err(AutomergeError::NotAnObject)
-        }
     }
 
     pub(crate) fn id_to_exid(&self, id: OpId) -> ExId {
@@ -1142,7 +1117,6 @@
             .collect()
     }
 
-<<<<<<< HEAD
     /// Get the hash of the change that contains the given opid.
     pub fn hash_for_opid(&self, exid: &ExId) -> Option<ChangeHash> {
         match exid {
@@ -1171,7 +1145,8 @@
                 Some(self.history.get(*change_index).unwrap().hash())
             }
         }
-=======
+    }
+
     fn calculate_marks<O: AsRef<ExId>>(
         &self,
         obj: O,
@@ -1200,7 +1175,6 @@
                     })
             })
             .collect())
->>>>>>> 67d7303e
     }
 }
 
