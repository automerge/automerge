use crate::{
    cursor::{CursorPosition, MoveCursor},
    error::AutomergeError,
    exid::ExId,
    hydrate,
<<<<<<< HEAD
    //iter::Spans,
    //iter::{Values},
    marks::{Mark, MarkSet},
    //parents::Parents,
    op_set2::Parents,
    Change,
    ChangeHash,
    Cursor,
    ObjType,
    Prop,
    Value,
=======
    iter::{Keys, ListRange, MapRange, Spans, Values},
    marks::{Mark, MarkSet},
    parents::Parents,
    Change, ChangeHash, Cursor, ObjType, Prop, TextEncoding, Value,
>>>>>>> a2ba7326
};

use crate::iter::{Keys, ListRange, MapRange, Spans, Values};

use std::{collections::HashMap, ops::RangeBounds};

/// Methods for reading values from an automerge document
///
/// Many of the methods on this trait have an alternate `*_at` version which
/// takes an additional argument of `&[ChangeHash]`. This allows you to retrieve
/// the value at a particular point in the document history identified by the
/// given change hashes.
pub trait ReadDoc {
    /// Get the parents of an object in the document tree.
    ///
    /// See the documentation for [`Parents`] for more details.
    ///
    /// ### Errors
    ///
    /// Returns an error when the id given is not the id of an object in this document.
    /// This function does not get the parents of scalar values contained within objects.
    ///
    /// ### Experimental
    ///
    /// This function may in future be changed to allow getting the parents from the id of a scalar
    /// value.
    fn parents<O: AsRef<ExId>>(&self, obj: O) -> Result<Parents<'_>, AutomergeError>;

    /// Get the parents of the object `obj` as at `heads`
    ///
    /// See [`Self::parents()`]
    fn parents_at<O: AsRef<ExId>>(
        &self,
        obj: O,
        heads: &[ChangeHash],
    ) -> Result<Parents<'_>, AutomergeError>;

    /// Get the keys of the object `obj`.
    ///
    /// For a map this returns the keys of the map.
    /// For a list this returns the element ids (opids) encoded as strings.
    fn keys<O: AsRef<ExId>>(&self, obj: O) -> Keys<'_>;

    /// Get the keys of the object `obj` as at `heads`
    ///
    /// See [`Self::keys()`]
    fn keys_at<O: AsRef<ExId>>(&self, obj: O, heads: &[ChangeHash]) -> Keys<'_>;

    /// Iterate over the keys and values of the map `obj` in the given range.
    ///
    /// If the object correspoding to `obj` is a list then this will return an empty iterator
    ///
    /// The returned iterator yields `(key, value, exid)` tuples, where the
    /// third element is the ID of the operation which created the value.
    fn map_range<'a, O: AsRef<ExId>, R: RangeBounds<String> + 'a>(
        &'a self,
        obj: O,
        range: R,
    ) -> MapRange<'a, R>;

    /// Iterate over the keys and values of the map `obj` in the given range as
    /// at `heads`
    ///
    /// If the object correspoding to `obj` is a list then this will return an empty iterator
    ///
    /// The returned iterator yields `(key, value, exid)` tuples, where the
    /// third element is the ID of the operation which created the value.
    ///
    /// See [`Self::map_range()`]
    fn map_range_at<'a, O: AsRef<ExId>, R: RangeBounds<String> + 'a>(
        &'a self,
        obj: O,
        range: R,
        heads: &[ChangeHash],
    ) -> MapRange<'a, R>;

    /// Iterate over the indexes and values of the list or text `obj` in the given range.
    ///
    /// The reuturned iterator yields `(index, value, exid)` tuples, where the third
    /// element is the ID of the operation which created the value.
    fn list_range<O: AsRef<ExId>, R: RangeBounds<usize>>(
        &self,
        obj: O,
        range: R,
    ) -> ListRange<'_, R>;

    /// Iterate over the indexes and values of the list or text `obj` in the given range as at `heads`
    ///
    /// The returned iterator yields `(index, value, exid)` tuples, where the third
    /// element is the ID of the operation which created the value.
    ///
    /// See [`Self::list_range()`]
    fn list_range_at<O: AsRef<ExId>, R: RangeBounds<usize>>(
        &self,
        obj: O,
        range: R,
        heads: &[ChangeHash],
    ) -> ListRange<'_, R>;

    /// Iterate over the values in a map, list, or text object
    ///
    /// The returned iterator yields `(value, exid)` tuples, where the second element
    /// is the ID of the operation which created the value.
    fn values<O: AsRef<ExId>>(&self, obj: O) -> Values<'_>;

    /// Iterate over the values in a map, list, or text object as at `heads`
    ///
    /// The returned iterator yields `(value, exid)` tuples, where the second element
    /// is the ID of the operation which created the value.
    ///
    /// See [`Self::values()`]
    fn values_at<O: AsRef<ExId>>(&self, obj: O, heads: &[ChangeHash]) -> Values<'_>;

    /// Get the length of the given object.
    ///
    /// If the given object is not in this document this method will return `0`
    fn length<O: AsRef<ExId>>(&self, obj: O) -> usize;

    /// Get the length of the given object as at `heads`
    ///
    /// If the given object is not in this document this method will return `0`
    ///
    /// See [`Self::length()`]
    fn length_at<O: AsRef<ExId>>(&self, obj: O, heads: &[ChangeHash]) -> usize;

    /// Get the type of this object, if it is an object.
    fn object_type<O: AsRef<ExId>>(&self, obj: O) -> Result<ObjType, AutomergeError>;

    /// Get all marks on a current sequence
    fn marks<O: AsRef<ExId>>(&self, obj: O) -> Result<Vec<Mark>, AutomergeError>;

    /// Get all marks on a sequence at a given heads
    fn marks_at<O: AsRef<ExId>>(
        &self,
        obj: O,
        heads: &[ChangeHash],
    ) -> Result<Vec<Mark>, AutomergeError>;

    fn get_marks<O: AsRef<ExId>>(
        &self,
        obj: O,
        index: usize,
        heads: Option<&[ChangeHash]>,
    ) -> Result<MarkSet, AutomergeError>;

    /// Get the string represented by the given text object.
    fn text<O: AsRef<ExId>>(&self, obj: O) -> Result<String, AutomergeError>;

    /// Get the string represented by the given text object as at `heads`, see
    /// [`Self::text()`]
    fn text_at<O: AsRef<ExId>>(
        &self,
        obj: O,
        heads: &[ChangeHash],
    ) -> Result<String, AutomergeError>;

    /// Return the sequence of text and block markers in the text object `obj`
    fn spans<O: AsRef<ExId>>(&self, obj: O) -> Result<Spans<'_>, AutomergeError>;

    /// Return the sequence of text and block markers in the text object `obj` as at `heads`
    fn spans_at<O: AsRef<ExId>>(
        &self,
        obj: O,
        heads: &[ChangeHash],
    ) -> Result<Spans<'_>, AutomergeError>;

    /// Obtain the stable address (Cursor) for a [`usize`] position in a Sequence (either [`ObjType::List`] or [`ObjType::Text`]).
    ///
    /// **This is equivalent to [`Self::get_cursor_moving()`] with `move_cursor` = `MoveCursor::After`.**
    fn get_cursor<O: AsRef<ExId>, I: Into<CursorPosition>>(
        &self,
        obj: O,
        position: I,
        at: Option<&[ChangeHash]>,
    ) -> Result<Cursor, AutomergeError>;

    /// Obtain the stable address (Cursor) for a [`usize`] position in a Sequence (either [`ObjType::List`] or [`ObjType::Text`]).
    ///
    /// # Use cases
    /// - User cursor tracking, to maintain contextual position while merging remote changes.
    /// - Indexing sentences in a text field.
    ///
    /// # Cursor movement
    ///
    /// `move_cursor` determines how the cursor resolves its position if the item originally referenced at the given position is **removed** in later versions of the document. See [`MoveCursor`] for more details.
    ///
    /// # Start/end cursors
    /// If you'd like a cursor which follows the start (`position = 0`) or end (`position = sequence.length`) of the sequence, pass `CursorPosition::Start` or `CursorPosition::End` respectively.
    ///
    /// Conceptually, start cursors behaves like a cursor pointed an index of `-1`. End cursors behave like a cursor pointed at `sequence.length`.
    ///
    /// Note that `move_cursor` does not affect start/end cursors, as the start/end positions can never be removed.
    ///
    /// To translate a cursor into a position, see [`Self::get_cursor_position()`].
    fn get_cursor_moving<O: AsRef<ExId>, I: Into<CursorPosition>>(
        &self,
        obj: O,
        position: I,
        at: Option<&[ChangeHash]>,
        move_cursor: MoveCursor,
    ) -> Result<Cursor, AutomergeError>;

    /// Translate Cursor in a Sequence into an absolute position of type [`usize`].
    ///
    /// Applicable only for Sequences (either [`ObjType::List`] or [`ObjType::Text`]).
    ///
    /// To reverse the operation, see [`Self::get_cursor()`].
    fn get_cursor_position<O: AsRef<ExId>>(
        &self,
        obj: O,
        cursor: &Cursor,
        at: Option<&[ChangeHash]>,
    ) -> Result<usize, AutomergeError>;

    /// Get a value out of the document.
    ///
    /// This returns a tuple of `(value, object ID)`. This is for two reasons:
    ///
    /// 1. If `value` is an object (represented by [`Value::Object`]) then the ID
    ///    is the ID of that object. This can then be used to retrieve nested
    ///    values from the document.
    /// 2. Even if `value` is a scalar, the ID represents the operation which
    ///    created the value. This is useful if there are conflicting values for
    ///    this key as each value is tagged with the ID.
    ///
    /// In the case of a key which has conflicting values, this method will
    /// return a single arbitrarily chosen value. This value will be chosen
    /// deterministically on all nodes. If you want to get all the values for a
    /// key use [`Self::get_all()`].
    fn get<O: AsRef<ExId>, P: Into<Prop>>(
        &self,
        obj: O,
        prop: P,
    ) -> Result<Option<(Value<'_>, ExId)>, AutomergeError>;

    /// Get the value of the given key as at `heads`, see [`Self::get()`]
    fn get_at<O: AsRef<ExId>, P: Into<Prop>>(
        &self,
        obj: O,
        prop: P,
        heads: &[ChangeHash],
    ) -> Result<Option<(Value<'_>, ExId)>, AutomergeError>;

    fn hydrate<O: AsRef<ExId>>(
        &self,
        obj: O,
        heads: Option<&[ChangeHash]>,
    ) -> Result<hydrate::Value, AutomergeError>;

    /// Get all conflicting values out of the document at this prop that conflict.
    ///
    /// If there are multiple conflicting values for a given key this method
    /// will return all of them, with each value tagged by the ID of the
    /// operation which created it.
    fn get_all<O: AsRef<ExId>, P: Into<Prop>>(
        &self,
        obj: O,
        prop: P,
    ) -> Result<Vec<(Value<'_>, ExId)>, AutomergeError>;

    /// Get all possibly conflicting values for a key as at `heads`
    ///
    /// See [`Self::get_all()`]
    fn get_all_at<O: AsRef<ExId>, P: Into<Prop>>(
        &self,
        obj: O,
        prop: P,
        heads: &[ChangeHash],
    ) -> Result<Vec<(Value<'_>, ExId)>, AutomergeError>;

    /// Get the hashes of the changes in this document that aren't transitive dependencies of the
    /// given `heads`.
    fn get_missing_deps(&self, heads: &[ChangeHash]) -> Vec<ChangeHash>;

    /// Get a change by its hash.
    fn get_change_by_hash(&self, hash: &ChangeHash) -> Option<Change>;

    /// Return some statistics about the document
    fn stats(&self) -> Stats;

    fn text_encoding(&self) -> TextEncoding;
}

pub(crate) trait ReadDocInternal: ReadDoc {
    /// Produce a map from object ID to path for all visible objects in this doc
    fn live_obj_paths(&self) -> HashMap<ExId, Vec<(ExId, Prop)>>;
}

/// Statistics about the document
///
/// This is returned by [`ReadDoc::stats()`]
#[derive(Debug, Clone, PartialEq, Eq)]
pub struct Stats {
    /// The number of operations in the document
    pub num_ops: u64,
    /// The number of changes in the change graph for the document
    pub num_changes: u64,
    /// package name from cargo.toml ("automerge");
    pub cargo_package_name: &'static str,
    /// package version from cargo.toml
    pub cargo_package_version: &'static str,
    /// version of rustc used to compile this
    pub rustc_version: &'static str,
}<|MERGE_RESOLUTION|>--- conflicted
+++ resolved
@@ -3,24 +3,9 @@
     error::AutomergeError,
     exid::ExId,
     hydrate,
-<<<<<<< HEAD
-    //iter::Spans,
-    //iter::{Values},
     marks::{Mark, MarkSet},
-    //parents::Parents,
     op_set2::Parents,
-    Change,
-    ChangeHash,
-    Cursor,
-    ObjType,
-    Prop,
-    Value,
-=======
-    iter::{Keys, ListRange, MapRange, Spans, Values},
-    marks::{Mark, MarkSet},
-    parents::Parents,
     Change, ChangeHash, Cursor, ObjType, Prop, TextEncoding, Value,
->>>>>>> a2ba7326
 };
 
 use crate::iter::{Keys, ListRange, MapRange, Spans, Values};
