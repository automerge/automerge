use crate::marks::{MarkSet, MarkStateMachine};
<<<<<<< HEAD
use crate::op_set2::op_set::OpIter;
use crate::op_set2::{KeyRef, Op, OpQuery, OpType, VisibleOpIter};
use crate::types::Clock;
use crate::types::{ListEncoding, ObjType, OpId};
=======
//use crate::port::HasMetadata;
use crate::op_set::Op;
use crate::op_tree::{OpTreeIter, OpTreeOpIter};
use crate::types::{Clock, TextEncoding};
use crate::types::{Key, ListEncoding, ObjType, OpId, OpType};
>>>>>>> a2ba7326
use crate::Automerge;

use std::sync::Arc;

#[derive(Default, Debug)]
struct SpansState<'a> {
    key: Option<KeyRef<'a>>,
    last_op: Option<Op<'a>>,
    current_marks: Option<Arc<MarkSet>>,
    next_marks: Option<Option<Arc<MarkSet>>>,
    len: usize,
    index: usize,
    text: String,
    block: Option<Op<'a>>,
    marks: MarkStateMachine<'a>,
    text_encoding: TextEncoding,
}

#[derive(Debug)]
pub(crate) struct SpansInternal<'a> {
    iter: VisibleOpIter<'a, OpIter<'a>>,
    doc: &'a Automerge,
    clock: Option<Clock>,
    state: SpansState<'a>,
}

/// A sequence of block markers and text spans. Returned by [`crate::ReadDoc::spans`] and
/// [`crate::ReadDoc::spans_at`]
pub struct Spans<'a> {
    internal: Option<SpansInternal<'a>>,
}

// clippy made me do this :/
impl<'a> std::fmt::Debug for Spans<'a> {
    fn fmt(&self, f: &mut std::fmt::Formatter<'_>) -> std::fmt::Result {
        match self.internal {
            Some(_) => write!(f, "Some(...)"),
            None => write!(f, "None"),
        }
    }
}

#[derive(Debug)]
pub(crate) enum SpanInternal {
    Text(String, usize, Option<Arc<MarkSet>>),
    Obj(OpId, usize),
}

#[derive(Debug, PartialEq)]
pub enum Span {
    /// A span of text and the marks that were active for that span
    Text(String, Option<Arc<MarkSet>>),
    /// A block marker
    Block(crate::hydrate::Map),
}

impl<'a> SpansInternal<'a> {
    pub(crate) fn new(iter: OpIter<'a>, doc: &'a Automerge, clock: Option<Clock>) -> Self {
        Self {
            iter: iter.visible(clock.clone()),
            doc,
            clock,
            state: Default::default(),
        }
    }
}

impl<'a> SpansState<'a> {
    fn process_op(&mut self, op: Op<'a>) -> Option<SpanInternal> {
        if self.marks.process(op.id, op.action()) {
            // The marks have changed, so we record what the new marks are. We
            // don't flush yet though because there might not be any characters
            // in this span and the marks might change back to the current marks
            self.next_marks = Some(self.marks.current().cloned());
            None
        } else {
            match op.action() {
                OpType::Make(ObjType::Map) => {
                    self.block = Some(op);
                    self.flush()
                }
                OpType::Make(_) | OpType::Put(_) => {
                    if let Some(next_marks) = self.next_marks.take() {
                        let mut result = None;
                        if next_marks == self.current_marks {
                            self.len += op.width(ListEncoding::Text(self.text_encoding));
                        } else {
                            // only flush if the marks are actually changing. One situation where
                            // they might not change is if a zero length mark was encountered in
                            // between two spans with the same marks. In this case `process_op`
                            // would change `next_marks` to the empty span, and then back again.
                            result = self.flush();
                            self.current_marks = next_marks;
                            self.len = op.width(ListEncoding::Text(self.text_encoding));
                        }
                        self.text.push_str(op.as_str());
                        result
                    } else {
                        self.len += op.width(ListEncoding::Text(self.text_encoding));
                        self.text.push_str(op.as_str());
                        None
                    }
                }
                _ => None,
            }
        }
    }

    fn flush(&mut self) -> Option<SpanInternal> {
        if self.len > 0 {
            let index = self.index;

            let mut text = String::new();
            let mut current = self.marks.current().cloned();

            std::mem::swap(&mut text, &mut self.text);
            std::mem::swap(&mut current, &mut self.current_marks);

            let span = SpanInternal::Text(text, index, current);

            self.index += self.len;
            self.len = 0;

            Some(span)
        } else if let Some(block) = self.block.take() {
<<<<<<< HEAD
            let width = block.width(ListEncoding::Text);
            let block = SpanInternal::Obj(block.id, self.index);
=======
            let width = block.width(ListEncoding::Text(self.text_encoding));
            let block = SpanInternal::Obj(*block.id(), self.index);
>>>>>>> a2ba7326
            self.index += width;
            Some(block)
        } else {
            self.current_marks = self.marks.current().cloned();
            None
        }
    }
}

impl<'a> Iterator for SpansInternal<'a> {
    type Item = SpanInternal;

    fn next(&mut self) -> Option<Self::Item> {
        if let Some(block) = self.state.block.take() {
<<<<<<< HEAD
            let width = block.width(ListEncoding::Text);
            let block = SpanInternal::Obj(block.id, self.state.index);
=======
            let width = block.width(ListEncoding::Text(self.state.text_encoding));
            let block = SpanInternal::Obj(*block.id(), self.state.index);
>>>>>>> a2ba7326
            self.state.index += width;
            return Some(block);
        }
        for op in self.iter.by_ref() {
            //if !(op.is_mark() || op.visible_at(self.clock.as_ref())) {
            //    continue;
            //}
            let key = op.elemid_or_key();
            match &self.state.key {
                Some(k) if k != &key => {
                    if let Some(op) = self.state.last_op.replace(op) {
                        if let Some(span) = self.state.process_op(op) {
                            return Some(span);
                        }
                    }
                }
                Some(_) => {
                    self.state.last_op = Some(op);
                }
                None => {
                    self.state.last_op = Some(op);
                }
            }
            self.state.key = Some(key);
        }
        self.state
            .last_op
            .take()
            .and_then(|op| self.state.process_op(op))
            .or_else(|| self.state.flush())
    }
}

impl<'a> Spans<'a> {
    pub(crate) fn new(
        op_iter: Option<OpIter<'a>>,
        doc: &'a Automerge,
        clock: Option<Clock>,
    ) -> Self {
        //let op_iter = iter.map(|i| OpIter::new(i, doc.osd()));
        Spans {
            internal: op_iter.map(|i| SpansInternal::new(i, doc, clock)),
        }
    }
}

impl<'a> Iterator for Spans<'a> {
    type Item = Span;

    fn next(&mut self) -> Option<Self::Item> {
        self.internal
            .as_mut()
            .and_then(|internal| match internal.next() {
                Some(SpanInternal::Text(txt, _, marks)) => Some(Span::Text(txt, marks)),
                Some(SpanInternal::Obj(opid, _)) => {
                    let value = internal
                        .doc
                        .hydrate_map(&opid.into(), internal.clock.as_ref());
                    let crate::hydrate::Value::Map(value) = value else {
                        tracing::warn!("unexpected non map object in text");
                        return None;
                    };
                    Some(Span::Block(value))
                }
                None => None,
            })
    }
}<|MERGE_RESOLUTION|>--- conflicted
+++ resolved
@@ -1,16 +1,8 @@
 use crate::marks::{MarkSet, MarkStateMachine};
-<<<<<<< HEAD
 use crate::op_set2::op_set::OpIter;
 use crate::op_set2::{KeyRef, Op, OpQuery, OpType, VisibleOpIter};
-use crate::types::Clock;
+use crate::types::{Clock, TextEncoding};
 use crate::types::{ListEncoding, ObjType, OpId};
-=======
-//use crate::port::HasMetadata;
-use crate::op_set::Op;
-use crate::op_tree::{OpTreeIter, OpTreeOpIter};
-use crate::types::{Clock, TextEncoding};
-use crate::types::{Key, ListEncoding, ObjType, OpId, OpType};
->>>>>>> a2ba7326
 use crate::Automerge;
 
 use std::sync::Arc;
@@ -136,13 +128,8 @@
 
             Some(span)
         } else if let Some(block) = self.block.take() {
-<<<<<<< HEAD
-            let width = block.width(ListEncoding::Text);
+            let width = block.width(ListEncoding::Text(self.text_encoding));
             let block = SpanInternal::Obj(block.id, self.index);
-=======
-            let width = block.width(ListEncoding::Text(self.text_encoding));
-            let block = SpanInternal::Obj(*block.id(), self.index);
->>>>>>> a2ba7326
             self.index += width;
             Some(block)
         } else {
@@ -157,13 +144,8 @@
 
     fn next(&mut self) -> Option<Self::Item> {
         if let Some(block) = self.state.block.take() {
-<<<<<<< HEAD
-            let width = block.width(ListEncoding::Text);
+            let width = block.width(ListEncoding::Text(self.state.text_encoding));
             let block = SpanInternal::Obj(block.id, self.state.index);
-=======
-            let width = block.width(ListEncoding::Text(self.state.text_encoding));
-            let block = SpanInternal::Obj(*block.id(), self.state.index);
->>>>>>> a2ba7326
             self.state.index += width;
             return Some(block);
         }
