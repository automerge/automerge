--- conflicted
+++ resolved
@@ -6,10 +6,7 @@
 use std::collections::{HashMap, HashSet};
 
 use crate::{
-<<<<<<< HEAD
-=======
     patches::PatchLog,
->>>>>>> a2ba7326
     storage::parse::Input,
     storage::{parse, Change as StoredChange, ReadChangeOpError},
     sync::SyncDoc,
@@ -123,12 +120,8 @@
         sync_state: &mut State,
         message: Message,
     ) -> Result<(), AutomergeError> {
-<<<<<<< HEAD
+        //let mut patch_log = PatchLog::inactive(self.text_encoding().into());
         self.receive_sync_message_inner_v1(sync_state, message)
-=======
-        let mut patch_log = PatchLog::inactive(self.text_encoding().into());
-        self.receive_sync_message_inner_v1(sync_state, message, &mut patch_log)
->>>>>>> a2ba7326
     }
 
     fn make_bloom_filter_v1(&self, last_sync: Vec<ChangeHash>) -> Have {
