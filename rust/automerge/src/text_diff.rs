use unicode_segmentation::UnicodeSegmentation;

use crate::Automerge;
use crate::{
    clock::Clock,
    iter::{SpanInternal, SpansInternal},
<<<<<<< HEAD
    //op_tree::OpTreeOpIter,
    text_value::TextValue,
    transaction::TransactionInner,
    BlockOrText,
    ObjId as ExId,
    PatchLog,
    ReadDoc,
=======
    op_tree::OpTreeOpIter,
    transaction::TransactionInner,
    Automerge, BlockOrText, ObjId as ExId, PatchLog, ReadDoc, TextEncoding,
>>>>>>> a2ba7326
};
mod myers;
mod replace;
mod utils;

pub(crate) fn myers_diff<'a, S: AsRef<str>>(
    doc: &'a mut Automerge,
    tx: &'a mut TransactionInner,
    patch_log: &mut PatchLog,
    text_obj: &ExId,
    new: S,
) -> Result<(), crate::AutomergeError> {
    let old = doc.text_for(text_obj, tx.get_scope().clone())?;
    let new = new.as_ref();
    let old_graphemes = old.graphemes(true).collect::<Vec<&str>>();
    let new_graphemes = new.graphemes(true).collect::<Vec<&str>>();
    let text_encoding = doc.text_encoding();
    let mut hook = TxHook {
        tx,
        doc,
        patch_log,
        obj: text_obj,
        idx: 0,
        old: &old_graphemes,
        new: &new_graphemes,
        text_encoding,
    };
    myers::diff(
        &mut hook,
        &old_graphemes,
        0..old_graphemes.len(),
        &new_graphemes,
        0..new_graphemes.len(),
    )
}

struct TxHook<'a> {
    doc: &'a mut Automerge,
    tx: &'a mut TransactionInner,
    patch_log: &'a mut PatchLog,
    old: &'a [&'a str],
    new: &'a [&'a str],
    obj: &'a ExId,
    idx: usize,
    text_encoding: TextEncoding,
}

impl<'a> myers::DiffHook for TxHook<'a> {
    type Error = crate::AutomergeError;

    fn equal(
        &mut self,
        old_index: usize,
        _new_index: usize,
        len: usize,
    ) -> Result<(), Self::Error> {
        self.idx += self.old[old_index..old_index + len]
            .iter()
            .map(|c| self.text_encoding.width(c))
            .sum::<usize>();
        Ok(())
    }

    fn replace(
        &mut self,
        old_index: usize,
        old_len: usize,
        new_index: usize,
        new_len: usize,
    ) -> Result<(), Self::Error> {
        let new_chars = self.new[new_index..new_index + new_len].concat();
        let deleted = self.old[old_index..old_index + old_len]
            .iter()
            .map(|s| self.text_encoding.width(s))
            .sum::<usize>();
        self.tx.splice_text(
            self.doc,
            self.patch_log,
            self.obj,
            self.idx,
            deleted as isize,
            &new_chars,
        )?;
        self.idx += self.text_encoding.width(&new_chars);
        Ok(())
    }

    fn finish(&mut self) -> Result<(), Self::Error> {
        Ok(())
    }

    fn delete(
        &mut self,
        old_index: usize,
        old_len: usize,
        _new_index: usize,
    ) -> Result<(), Self::Error> {
        let deleted_len: usize = self.old[old_index..old_index + old_len]
            .iter()
            .map(|s| self.text_encoding.width(s))
            .sum();
        self.tx.splice_text(
            self.doc,
            self.patch_log,
            self.obj,
            self.idx,
            deleted_len as isize,
            "",
        )?;
        Ok(())
    }

    fn insert(
        &mut self,
        _old_index: usize,
        new_index: usize,
        new_len: usize,
    ) -> Result<(), Self::Error> {
        let new_chars = self.new[new_index..new_index + new_len].concat();
        self.tx
            .splice_text(self.doc, self.patch_log, self.obj, self.idx, 0, &new_chars)?;
        self.idx += self.text_encoding.width(&new_chars);
        Ok(())
    }
}

pub(crate) fn myers_block_diff<'a, 'b, I: IntoIterator<Item = BlockOrText<'b>>>(
    doc: &'a mut Automerge,
    tx: &'a mut TransactionInner,
    patch_log: &mut PatchLog,
    text_obj: &crate::ObjId,
    new: I,
) -> Result<(), crate::AutomergeError> {
    let text_obj_meta = doc.exid_to_obj(text_obj)?;
    let old = spans_as_grapheme(doc, &text_obj_meta.id, None)?;
    let new = block_or_text_as_grapheme(new.into_iter());
    let mut hook = replace::Replace::new(BlockDiffHook {
        tx,
        doc,
        patch_log,
        obj: text_obj,
        idx: 0,
        old: &old,
        new: &new,
    });
    //let mut hook = BlockDiffHook {
    //tx,
    //doc,
    //patch_log,
    //obj: text_obj,
    //idx: 0,
    //old: &old,
    //new: &new,
    //};
    myers::diff(&mut hook, &old, 0..old.len(), &new, 0..new.len())
}

struct BlockDiffHook<'a> {
    doc: &'a mut Automerge,
    tx: &'a mut TransactionInner,
    patch_log: &'a mut PatchLog,
    old: &'a [BlockOrGrapheme],
    new: &'a [BlockOrGrapheme],
    obj: &'a ExId,
    idx: usize,
}

#[derive(Debug, Clone, PartialEq)]
enum BlockOrGrapheme {
    Block(crate::hydrate::Map),
    Grapheme(String),
}

impl BlockOrGrapheme {
    fn width(&self, encoding: TextEncoding) -> usize {
        match self {
            BlockOrGrapheme::Block(_) => 1,
            BlockOrGrapheme::Grapheme(g) => encoding.width(g),
        }
    }
}

impl<'a> myers::DiffHook for BlockDiffHook<'a> {
    type Error = crate::AutomergeError;

    fn equal(
        &mut self,
        old_index: usize,
        _new_index: usize,
        len: usize,
    ) -> Result<(), Self::Error> {
        for i in 0..len {
            self.idx += self.old[old_index + i].width(self.doc.text_encoding());
        }
        Ok(())
    }

    fn delete(
        &mut self,
        old_index: usize,
        old_len: usize,
        _new_index: usize,
    ) -> Result<(), Self::Error> {
        for i in old_index..old_index + old_len {
            match &self.old[i] {
                BlockOrGrapheme::Block(_) => {
                    self.tx
                        .join_block(self.doc, self.patch_log, self.obj, self.idx)?;
                }
                BlockOrGrapheme::Grapheme(_) => {
                    self.tx
                        .delete(self.doc, self.patch_log, self.obj, self.idx)?;
                }
            }
        }
        Ok(())
    }

    fn insert(
        &mut self,
        _old_index: usize,
        new_index: usize,
        new_len: usize,
    ) -> Result<(), Self::Error> {
        //accumulate runs of text and insert them. Insert blocks immediately
        let mut run = String::new();
        for i in new_index..new_index + new_len {
            match &self.new[i] {
                BlockOrGrapheme::Block(b) => {
                    if !run.is_empty() {
                        self.tx.splice_text(
                            self.doc,
                            self.patch_log,
                            self.obj,
                            self.idx,
                            0,
                            &run,
                        )?;
                        self.idx += self.doc.text_encoding().width(&run);
                        run.clear();
                    }
                    split_block(self.doc, self.tx, self.patch_log, self.obj, self.idx, b)?;
                    self.idx += 1;
                }
                BlockOrGrapheme::Grapheme(g) => {
                    run.push_str(g);
                }
            }
        }
        if !run.is_empty() {
            self.tx
                .splice_text(self.doc, self.patch_log, self.obj, self.idx, 0, &run)?;
            self.idx += self.doc.text_encoding().width(&run);
        }
        Ok(())
    }

    fn replace(
        &mut self,
        old_index: usize,
        old_len: usize,
        new_index: usize,
        new_len: usize,
    ) -> Result<(), Self::Error> {
        // iterate through the old and new indices, if we're replacing a block with a block, update
        // the block. Otherwise, delete the old and insert the new
        let mut old_idx = old_index;
        let mut new_idx = new_index;
        while old_idx < old_index + old_len || new_idx < new_index + new_len {
            let old = if old_idx < old_index + old_len {
                self.old.get(old_idx)
            } else {
                None
            };
            let new = if new_idx < new_index + new_len {
                self.new.get(new_idx)
            } else {
                None
            };
            match (old, new) {
                (None, None) => {}
                (None, Some(val)) => match val {
                    BlockOrGrapheme::Block(b) => {
                        split_block(self.doc, self.tx, self.patch_log, self.obj, self.idx, b)?;
                        self.idx += 1;
                        new_idx += 1;
                    }
                    BlockOrGrapheme::Grapheme(g) => {
                        self.tx
                            .splice_text(self.doc, self.patch_log, self.obj, self.idx, 0, g)?;
                        self.idx += self.doc.text_encoding().width(g);
                        new_idx += 1;
                    }
                },
                (Some(val), None) => match val {
                    BlockOrGrapheme::Block(_) => {
                        self.tx
                            .join_block(self.doc, self.patch_log, self.obj, self.idx)?;
                        old_idx += 1;
                    }
                    BlockOrGrapheme::Grapheme(_) => {
                        self.tx
                            .delete(self.doc, self.patch_log, self.obj, self.idx)?;
                        old_idx += 1;
                    }
                },
                (Some(old), Some(new)) => match (old, new) {
                    (BlockOrGrapheme::Block(b1), BlockOrGrapheme::Block(b2)) => {
                        if b1 != b2 {
                            update_block(self.doc, self.tx, self.patch_log, self.obj, self.idx, b2)?
                        }
                        self.idx += 1;
                        old_idx += 1;
                        new_idx += 1;
                    }
                    (BlockOrGrapheme::Grapheme(_g1), BlockOrGrapheme::Grapheme(g2)) => {
                        self.tx
                            .delete(self.doc, self.patch_log, self.obj, self.idx)?;
                        self.tx
                            .splice_text(self.doc, self.patch_log, self.obj, self.idx, 0, g2)?;
                        self.idx += self.doc.text_encoding().width(g2);
                        old_idx += 1;
                        new_idx += 1;
                    }
                    (BlockOrGrapheme::Block(_), BlockOrGrapheme::Grapheme(g2)) => {
                        self.tx
                            .join_block(self.doc, self.patch_log, self.obj, self.idx)?;
                        self.tx
                            .splice_text(self.doc, self.patch_log, self.obj, self.idx, 0, g2)?;
                        self.idx += self.doc.text_encoding().width(g2);
                        old_idx += 1;
                        new_idx += 1;
                    }
                    (BlockOrGrapheme::Grapheme(_g1), BlockOrGrapheme::Block(b2)) => {
                        self.tx
                            .delete(self.doc, self.patch_log, self.obj, self.idx)?;
                        split_block(self.doc, self.tx, self.patch_log, self.obj, self.idx, b2)?;
                        self.idx += 1;
                        old_idx += 1;
                        new_idx += 1;
                    }
                },
            }
        }

        Ok(())
    }

    fn finish(&mut self) -> Result<(), Self::Error> {
        Ok(())
    }
}

fn spans_as_grapheme(
    doc: &Automerge,
    text: &crate::types::ObjId,
    clock: Option<Clock>,
) -> Result<Vec<BlockOrGrapheme>, crate::AutomergeError> {
    let spans_internal = SpansInternal::new(doc.ops().iter_obj(text), doc, clock.clone());
    let mut result = Vec::with_capacity(spans_internal.size_hint().0);
    for span in spans_internal {
        match span {
            SpanInternal::Obj(b, _) => {
                let crate::hydrate::Value::Map(map) = doc.hydrate_map(&b.into(), clock.as_ref())
                else {
                    tracing::warn!("unexpected non map object in text");
                    result.push(BlockOrGrapheme::Block(crate::hydrate::Map::new()));
                    continue;
                };
                result.push(BlockOrGrapheme::Block(map));
            }
            SpanInternal::Text(t, _, _) => {
                for g in t.graphemes(true) {
                    result.push(BlockOrGrapheme::Grapheme(g.to_string()));
                }
            }
        }
    }
    Ok(result)
}

fn block_or_text_as_grapheme<'a, I: Iterator<Item = BlockOrText<'a>>>(
    iter: I,
) -> Vec<BlockOrGrapheme> {
    let mut result = Vec::with_capacity(iter.size_hint().0);
    for b in iter {
        match b {
            BlockOrText::Block(b) => result.push(BlockOrGrapheme::Block(b)),
            BlockOrText::Text(t) => {
                for g in t.graphemes(true) {
                    result.push(BlockOrGrapheme::Grapheme(g.to_string()));
                }
            }
        }
    }
    result
}

fn split_block(
    doc: &mut Automerge,
    tx: &mut TransactionInner,
    patch_log: &mut PatchLog,
    obj: &crate::ObjId,
    index: usize,
    block: &crate::hydrate::Map,
) -> Result<(), crate::error::AutomergeError> {
    let new_block = tx.split_block(doc, patch_log, obj, index)?;
    tx.update_map(doc, patch_log, &new_block, block)
}

fn update_block(
    doc: &mut Automerge,
    tx: &mut TransactionInner,
    patch_log: &mut PatchLog,
    obj: &crate::ObjId,
    index: usize,
    new_block: &crate::hydrate::Map,
) -> Result<(), crate::error::AutomergeError> {
    let Some((crate::Value::Object(crate::ObjType::Map), block_id)) = doc.get(obj, index)? else {
        return Err(crate::error::AutomergeError::InvalidIndex(index));
    };

    tx.update_map(doc, patch_log, &block_id, new_block)
}<|MERGE_RESOLUTION|>--- conflicted
+++ resolved
@@ -1,22 +1,11 @@
 use unicode_segmentation::UnicodeSegmentation;
 
-use crate::Automerge;
+use crate::automerge::Automerge;
 use crate::{
     clock::Clock,
     iter::{SpanInternal, SpansInternal},
-<<<<<<< HEAD
-    //op_tree::OpTreeOpIter,
-    text_value::TextValue,
     transaction::TransactionInner,
-    BlockOrText,
-    ObjId as ExId,
-    PatchLog,
-    ReadDoc,
-=======
-    op_tree::OpTreeOpIter,
-    transaction::TransactionInner,
-    Automerge, BlockOrText, ObjId as ExId, PatchLog, ReadDoc, TextEncoding,
->>>>>>> a2ba7326
+    BlockOrText, ObjId as ExId, PatchLog, ReadDoc, TextEncoding,
 };
 mod myers;
 mod replace;
