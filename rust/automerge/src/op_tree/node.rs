use std::{
    cmp::{min, Ordering},
    fmt::Debug,
    mem,
};

use crate::op_set::Op;
pub(crate) use crate::op_set::{OpIdx, OpSetData};
use crate::{
    query::{ChangeVisibility, Index, QueryResult, TreeQuery},
    types::OpId,
};
pub const B: usize = 16;

#[derive(Clone, Debug)]
pub(crate) struct OpTreeNode {
    pub(crate) children: Vec<OpTreeNode>,
    pub(crate) elements: Vec<OpIdx>,
    pub(crate) index: Option<Index>,
    pub(crate) length: usize,
}

impl OpTreeNode {
    pub(crate) fn new(has_index: bool) -> Self {
        let index = if has_index { Some(Index::new()) } else { None };
        Self {
            elements: Vec::new(),
            children: Vec::new(),
            index,
            length: 0,
        }
    }

    fn search_element<'a, 'b: 'a, Q>(
        &'b self,
        query: &mut Q,
        m: &'a OpSetData,
        index: usize,
    ) -> bool
    where
        Q: TreeQuery<'a>,
    {
        if let Some(idx) = self.elements.get(index) {
            if query.query_element(idx.as_op(m)) == QueryResult::Finish {
                return true;
            }
        }
        false
    }

    pub(crate) fn search<'a, 'b: 'a, Q>(&'b self, query: &mut Q, m: &'a OpSetData) -> bool
    where
        Q: TreeQuery<'a>,
    {
        if self.is_leaf() {
            for idx in self.elements.iter() {
                if query.query_element(idx.as_op(m)) == QueryResult::Finish {
                    return true;
                }
            }
            false
        } else {
            for (child_index, child) in self.children.iter().enumerate() {
                // descend and try find it
                if let Some(index) = &child.index {
                    match query.query_node(child, index, m) {
                        QueryResult::Descend => {
                            if child.search(query, m) {
                                return true;
                            }
                        }
                        QueryResult::Finish => return true,
                        QueryResult::Next => (),
                    }
                } else if child.search(query, m) {
                    return true;
                }
                if self.search_element(query, m, child_index) {
                    return true;
                }
            }
            false
        }
    }

    pub(crate) fn len(&self) -> usize {
        self.length
    }

    fn reindex(&mut self, osd: &OpSetData) {
        if self.index.is_some() {
            let mut index = Index::new();
            for c in &self.children {
                if let Some(i) = &c.index {
                    index.merge(i);
                }
            }
            for i in &self.elements {
                index.insert(i.as_op(osd));
            }
            self.index = Some(index)
        }
<<<<<<< HEAD
        index.block = self.regenerate_block(osd);
        self.index = index
=======
>>>>>>> 63ce0b71
    }

    pub(crate) fn is_leaf(&self) -> bool {
        self.children.is_empty()
    }

    pub(crate) fn is_full(&self) -> bool {
        self.elements.len() >= 2 * B - 1
    }

    /// Returns the child index and the given index adjusted for the cumulative index before that
    /// child.
    fn find_child_index(&self, index: usize) -> (usize, usize) {
        let mut cumulative_len = 0;
        for (child_index, child) in self.children.iter().enumerate() {
            if cumulative_len + child.len() >= index {
                return (child_index, index - cumulative_len);
            } else {
                cumulative_len += child.len() + 1;
            }
        }
        panic!("index {} not found in node with len {}", index, self.len())
    }

    pub(crate) fn add_index(&mut self, osd: &OpSetData) -> &Index {
        if self.index.is_none() {
            let mut index = Index::new();
            for c in &mut self.children {
                index.merge(c.add_index(osd))
            }
            for i in &self.elements {
                index.insert(i.as_op(osd));
            }
            self.index = Some(index);
        }
        self.index.as_ref().unwrap()
    }

    #[allow(dead_code)]
    pub(crate) fn drop_index(&mut self) {
        self.index = None;
        for c in &mut self.children {
            c.drop_index();
        }
    }

    pub(crate) fn index_insert(&mut self, op: Op<'_>) {
        if let Some(index) = &mut self.index {
            index.insert(op)
        }
    }

    pub(crate) fn index_remove(&mut self, op: Op<'_>) {
        if let Some(index) = &mut self.index {
            index.remove(op);
        }
    }

    pub(crate) fn insert_into_non_full_node(
        &mut self,
        index: usize,
        element: OpIdx,
        osd: &OpSetData,
    ) {
        assert!(!self.is_full());

<<<<<<< HEAD
        self.index.insert(element.as_op2(osd));
=======
        self.index_insert(element.as_op(m));
>>>>>>> 63ce0b71

        if self.is_leaf() {
            self.length += 1;
            self.elements.insert(index, element);
        } else {
            let (child_index, sub_index) = self.find_child_index(index);
            let child = &mut self.children[child_index];

            if child.is_full() {
                self.split_child(child_index, osd);

                // child structure has changed so we need to find the index again
                let (child_index, sub_index) = self.find_child_index(index);
                let child = &mut self.children[child_index];
                child.insert_into_non_full_node(sub_index, element, osd);
            } else {
                child.insert_into_non_full_node(sub_index, element, osd);
            }
            self.length += 1;
        }
        self.index.block = self.regenerate_block(osd);
    }

    // A utility function to split the child `full_child_index` of this node
    // Note that `full_child_index` must be full when this function is called.
    pub(crate) fn split_child(&mut self, full_child_index: usize, m: &OpSetData) {
        let original_len_self = self.len();

        let full_child = &mut self.children[full_child_index];

        // Create a new node which is going to store (B-1) keys
        // of the full child.
        let mut successor_sibling = OpTreeNode::new(self.index.is_some());

        let original_len = full_child.len();
        assert!(full_child.is_full());

        successor_sibling.elements = full_child.elements.split_off(B);

        if !full_child.is_leaf() {
            successor_sibling.children = full_child.children.split_off(B);
        }

        let middle = full_child.elements.pop().unwrap();

        full_child.length =
            full_child.elements.len() + full_child.children.iter().map(|c| c.len()).sum::<usize>();

        successor_sibling.length = successor_sibling.elements.len()
            + successor_sibling
                .children
                .iter()
                .map(|c| c.len())
                .sum::<usize>();

        let z_len = successor_sibling.len();

        let full_child_len = full_child.len();

        full_child.reindex(m);
        successor_sibling.reindex(m);

        self.children
            .insert(full_child_index + 1, successor_sibling);

        self.elements.insert(full_child_index, middle);

        assert_eq!(full_child_len + z_len + 1, original_len, "{:#?}", self);

        assert_eq!(original_len_self, self.len());
    }

    fn remove_from_leaf(&mut self, index: usize) -> OpIdx {
        self.length -= 1;
        self.elements.remove(index)
    }

    fn remove_element_from_non_leaf(
        &mut self,
        index: usize,
        element_index: usize,
        m: &OpSetData,
    ) -> OpIdx {
        self.length -= 1;
        if self.children[element_index].elements.len() >= B {
            let total_index = self.cumulative_index(element_index);
            // recursively delete index - 1 in predecessor_node
            let predecessor = self.children[element_index].remove(index - 1 - total_index, m);
            // replace element with that one
            mem::replace(&mut self.elements[element_index], predecessor)
        } else if self.children[element_index + 1].elements.len() >= B {
            // recursively delete index + 1 in successor_node
            let total_index = self.cumulative_index(element_index + 1);
            let successor = self.children[element_index + 1].remove(index + 1 - total_index, m);
            // replace element with that one
            mem::replace(&mut self.elements[element_index], successor)
        } else {
            let middle_element = self.elements.remove(element_index);
            let successor_child = self.children.remove(element_index + 1);
            self.children[element_index].merge(middle_element, successor_child, m);

            let total_index = self.cumulative_index(element_index);
            self.children[element_index].remove(index - total_index, m)
        }
    }

    fn cumulative_index(&self, child_index: usize) -> usize {
        self.children[0..child_index]
            .iter()
            .map(|c| c.len() + 1)
            .sum()
    }

    fn remove_from_internal_child(
        &mut self,
        index: usize,
        mut child_index: usize,
        osd: &OpSetData,
    ) -> OpIdx {
        if self.children[child_index].elements.len() < B
            && if child_index > 0 {
                self.children[child_index - 1].elements.len() < B
            } else {
                true
            }
            && if child_index + 1 < self.children.len() {
                self.children[child_index + 1].elements.len() < B
            } else {
                true
            }
        {
            // if the child and its immediate siblings have B-1 elements merge the child
            // with one sibling, moving an element from this node into the new merged node
            // to be the median

            if child_index > 0 {
                let middle = self.elements.remove(child_index - 1);

                // use the predessor sibling
                let successor = self.children.remove(child_index);
                child_index -= 1;

                self.children[child_index].merge(middle, successor, osd);
            } else {
                let middle = self.elements.remove(child_index);

                // use the sucessor sibling
                let successor = self.children.remove(child_index + 1);

                self.children[child_index].merge(middle, successor, osd);
            }
        } else if self.children[child_index].elements.len() < B {
            if child_index > 0
                && self
                    .children
                    .get(child_index - 1)
                    .map_or(false, |c| c.elements.len() >= B)
            {
                let last_element = self.children[child_index - 1].elements.pop().unwrap();
                assert!(!self.children[child_index - 1].elements.is_empty());
                self.children[child_index - 1].length -= 1;
                self.children[child_index - 1].index_remove(last_element.as_op(osd));

                let parent_element =
                    mem::replace(&mut self.elements[child_index - 1], last_element);

                self.children[child_index].index_insert(parent_element.as_op(osd));
                self.children[child_index]
                    .elements
                    .insert(0, parent_element);
                self.children[child_index].length += 1;

                if let Some(last_child) = self.children[child_index - 1].children.pop() {
                    self.children[child_index - 1].length -= last_child.len();
                    self.children[child_index - 1].reindex(osd);
                    self.children[child_index].length += last_child.len();
                    self.children[child_index].children.insert(0, last_child);
                    self.children[child_index].reindex(osd);
                }
            } else if self
                .children
                .get(child_index + 1)
                .map_or(false, |c| c.elements.len() >= B)
            {
                let first_element = self.children[child_index + 1].elements.remove(0);
                self.children[child_index + 1].index_remove(first_element.as_op(osd));
                self.children[child_index + 1].length -= 1;

                assert!(!self.children[child_index + 1].elements.is_empty());

                let parent_element = mem::replace(&mut self.elements[child_index], first_element);

                self.children[child_index].length += 1;
                self.children[child_index].index_insert(parent_element.as_op(osd));
                self.children[child_index].elements.push(parent_element);

                if !self.children[child_index + 1].is_leaf() {
                    let first_child = self.children[child_index + 1].children.remove(0);
                    self.children[child_index + 1].length -= first_child.len();
                    self.children[child_index + 1].reindex(osd);
                    self.children[child_index].length += first_child.len();

                    self.children[child_index].children.push(first_child);
                    self.children[child_index].reindex(osd);
                }
            }
        }
        self.length -= 1;
        let total_index = self.cumulative_index(child_index);
        self.children[child_index].remove(index - total_index, osd)
    }

    pub(crate) fn check(&self) -> usize {
        let l = self.elements.len() + self.children.iter().map(|c| c.check()).sum::<usize>();
        assert_eq!(self.len(), l, "{:#?}", self);

        l
    }

    pub(crate) fn remove(&mut self, index: usize, osd: &OpSetData) -> OpIdx {
        let original_len = self.len();
        if self.is_leaf() {
            let v = self.remove_from_leaf(index);
<<<<<<< HEAD
            self.index.remove(v.as_op2(osd));
            self.index.block = self.regenerate_block(osd);
=======
            self.index_remove(v.as_op(osd));
>>>>>>> 63ce0b71
            assert_eq!(original_len, self.len() + 1);
            debug_assert_eq!(self.check(), self.len());
            v
        } else {
            let mut total_index = 0;
            for (child_index, child) in self.children.iter().enumerate() {
                match (total_index + child.len()).cmp(&index) {
                    Ordering::Less => {
                        // should be later on in the loop
                        total_index += child.len() + 1;
                        continue;
                    }
                    Ordering::Equal => {
                        let v = self.remove_element_from_non_leaf(
                            index,
                            min(child_index, self.elements.len() - 1),
                            osd,
                        );
<<<<<<< HEAD
                        self.index.remove(v.as_op2(osd));
                        self.index.block = self.regenerate_block(osd);

=======
                        self.index_remove(v.as_op(osd));
>>>>>>> 63ce0b71
                        assert_eq!(original_len, self.len() + 1);
                        debug_assert_eq!(self.check(), self.len());
                        return v;
                    }
                    Ordering::Greater => {
                        let v = self.remove_from_internal_child(index, child_index, osd);
<<<<<<< HEAD
                        self.index.remove(v.as_op2(osd));
                        self.index.block = self.regenerate_block(osd);
=======
                        self.index_remove(v.as_op(osd));
>>>>>>> 63ce0b71
                        assert_eq!(original_len, self.len() + 1);
                        debug_assert_eq!(self.check(), self.len());
                        return v;
                    }
                }
            }
            panic!(
                "index not found to remove {} {} {} {}",
                index,
                total_index,
                self.len(),
                self.check()
            );
        }
    }

    fn merge(&mut self, middle: OpIdx, successor_sibling: OpTreeNode, osd: &OpSetData) {
        if let Some(index) = &mut self.index {
            if let Some(succ_index) = &successor_sibling.index {
                index.insert(middle.as_op(osd));
                index.merge(succ_index);
            }
        }
        self.elements.push(middle);
        self.elements.extend(successor_sibling.elements);
        self.children.extend(successor_sibling.children);
        self.length += successor_sibling.length + 1;
        self.index.block = self.regenerate_block(osd);
        assert!(self.is_full());
    }

    fn block(&self) -> Option<OpId> {
        self.index.block
    }

    fn regenerate_block(&self, osd: &OpSetData) -> Option<OpId> {
        if self.is_leaf() {
            self.elements
                .iter()
                .rev()
                .find_map(|e| e.as_op2(osd).visible_block())
        } else {
            let mut elems = self
                .elements
                .iter()
                .rev()
                .map(|e| e.as_op2(osd).visible_block());
            let mut nodes = self
                .children
                .iter()
                .rev()
                .filter_map(|c| c.block().or_else(|| elems.next().flatten()));
            nodes.next()
        }
    }

    /// Update the operation at the given index using the provided function.
    ///
    /// This handles updating the indices after the update.
    pub(crate) fn update<'a>(
        &mut self,
        index: usize,
        vis: ChangeVisibility<'a>,
<<<<<<< HEAD
        osd: &OpSetData,
    ) -> ChangeVisibility<'a> {
        if self.is_leaf() {
            self.index.block = self.regenerate_block(osd);
            self.index.change_vis(vis)
=======
    ) -> Option<ChangeVisibility<'a>> {
        if self.is_leaf() {
            self.index.as_mut().map(|index| index.change_vis(vis))
>>>>>>> 63ce0b71
        } else {
            let mut cumulative_len = 0;
            let len = self.len();
            for (_child_index, child) in self.children.iter_mut().enumerate() {
                match (cumulative_len + child.len()).cmp(&index) {
                    Ordering::Less => {
                        cumulative_len += child.len() + 1;
                    }
                    Ordering::Equal => {
<<<<<<< HEAD
                        self.index.block = self.regenerate_block(osd);
                        return self.index.change_vis(vis);
                    }
                    Ordering::Greater => {
                        let vis = child.update(index - cumulative_len, vis, osd);
                        self.index.block = self.regenerate_block(osd);
                        return self.index.change_vis(vis);
=======
                        return self.index.as_mut().map(|index| index.change_vis(vis));
                    }
                    Ordering::Greater => {
                        if let Some(vis) = child.update(index - cumulative_len, vis) {
                            return self.index.as_mut().map(|index| index.change_vis(vis));
                        } else {
                            return None;
                        }
>>>>>>> 63ce0b71
                    }
                }
            }
            panic!("Invalid index to set: {} but len was {}", index, len)
        }
    }

    pub(crate) fn last(&self) -> OpIdx {
        if self.is_leaf() {
            // node is never empty so this is safe
            *self.elements.last().unwrap()
        } else {
            // if not a leaf then there is always at least one child
            self.children.last().unwrap().last()
        }
    }

    pub(crate) fn get(&self, index: usize) -> Option<OpIdx> {
        if self.is_leaf() {
            return self.elements.get(index).copied();
        } else {
            let mut cumulative_len = 0;
            for (child_index, child) in self.children.iter().enumerate() {
                match (cumulative_len + child.len()).cmp(&index) {
                    Ordering::Less => {
                        cumulative_len += child.len() + 1;
                    }
                    Ordering::Equal => return self.elements.get(child_index).copied(),
                    Ordering::Greater => {
                        return child.get(index - cumulative_len);
                    }
                }
            }
        }
        None
    }
}<|MERGE_RESOLUTION|>--- conflicted
+++ resolved
@@ -98,13 +98,9 @@
             for i in &self.elements {
                 index.insert(i.as_op(osd));
             }
+            index.block = self.regenerate_block(osd);
             self.index = Some(index)
         }
-<<<<<<< HEAD
-        index.block = self.regenerate_block(osd);
-        self.index = index
-=======
->>>>>>> 63ce0b71
     }
 
     pub(crate) fn is_leaf(&self) -> bool {
@@ -153,13 +149,21 @@
 
     pub(crate) fn index_insert(&mut self, op: Op<'_>) {
         if let Some(index) = &mut self.index {
-            index.insert(op)
-        }
+            index.insert(op);
+        }
+        self.index_regen_block(op.osd())
     }
 
     pub(crate) fn index_remove(&mut self, op: Op<'_>) {
         if let Some(index) = &mut self.index {
             index.remove(op);
+        }
+        self.index_regen_block(op.osd())
+    }
+
+    pub(crate) fn index_regen_block(&mut self, osd: &OpSetData) {
+        if self.index.is_some() {
+            self.index.as_mut().unwrap().block = self.regenerate_block(osd);
         }
     }
 
@@ -171,11 +175,7 @@
     ) {
         assert!(!self.is_full());
 
-<<<<<<< HEAD
-        self.index.insert(element.as_op2(osd));
-=======
-        self.index_insert(element.as_op(m));
->>>>>>> 63ce0b71
+        self.index_insert(element.as_op(osd));
 
         if self.is_leaf() {
             self.length += 1;
@@ -196,7 +196,7 @@
             }
             self.length += 1;
         }
-        self.index.block = self.regenerate_block(osd);
+        self.index_regen_block(osd);
     }
 
     // A utility function to split the child `full_child_index` of this node
@@ -399,12 +399,7 @@
         let original_len = self.len();
         if self.is_leaf() {
             let v = self.remove_from_leaf(index);
-<<<<<<< HEAD
-            self.index.remove(v.as_op2(osd));
-            self.index.block = self.regenerate_block(osd);
-=======
             self.index_remove(v.as_op(osd));
->>>>>>> 63ce0b71
             assert_eq!(original_len, self.len() + 1);
             debug_assert_eq!(self.check(), self.len());
             v
@@ -423,25 +418,14 @@
                             min(child_index, self.elements.len() - 1),
                             osd,
                         );
-<<<<<<< HEAD
-                        self.index.remove(v.as_op2(osd));
-                        self.index.block = self.regenerate_block(osd);
-
-=======
                         self.index_remove(v.as_op(osd));
->>>>>>> 63ce0b71
                         assert_eq!(original_len, self.len() + 1);
                         debug_assert_eq!(self.check(), self.len());
                         return v;
                     }
                     Ordering::Greater => {
                         let v = self.remove_from_internal_child(index, child_index, osd);
-<<<<<<< HEAD
-                        self.index.remove(v.as_op2(osd));
-                        self.index.block = self.regenerate_block(osd);
-=======
                         self.index_remove(v.as_op(osd));
->>>>>>> 63ce0b71
                         assert_eq!(original_len, self.len() + 1);
                         debug_assert_eq!(self.check(), self.len());
                         return v;
@@ -469,12 +453,12 @@
         self.elements.extend(successor_sibling.elements);
         self.children.extend(successor_sibling.children);
         self.length += successor_sibling.length + 1;
-        self.index.block = self.regenerate_block(osd);
+        self.index_regen_block(osd);
         assert!(self.is_full());
     }
 
     fn block(&self) -> Option<OpId> {
-        self.index.block
+        self.index.as_ref().and_then(|i| i.block)
     }
 
     fn regenerate_block(&self, osd: &OpSetData) -> Option<OpId> {
@@ -482,13 +466,13 @@
             self.elements
                 .iter()
                 .rev()
-                .find_map(|e| e.as_op2(osd).visible_block())
+                .find_map(|e| e.as_op(osd).visible_block())
         } else {
             let mut elems = self
                 .elements
                 .iter()
                 .rev()
-                .map(|e| e.as_op2(osd).visible_block());
+                .map(|e| e.as_op(osd).visible_block());
             let mut nodes = self
                 .children
                 .iter()
@@ -505,17 +489,10 @@
         &mut self,
         index: usize,
         vis: ChangeVisibility<'a>,
-<<<<<<< HEAD
         osd: &OpSetData,
-    ) -> ChangeVisibility<'a> {
-        if self.is_leaf() {
-            self.index.block = self.regenerate_block(osd);
-            self.index.change_vis(vis)
-=======
     ) -> Option<ChangeVisibility<'a>> {
         if self.is_leaf() {
             self.index.as_mut().map(|index| index.change_vis(vis))
->>>>>>> 63ce0b71
         } else {
             let mut cumulative_len = 0;
             let len = self.len();
@@ -525,24 +502,16 @@
                         cumulative_len += child.len() + 1;
                     }
                     Ordering::Equal => {
-<<<<<<< HEAD
-                        self.index.block = self.regenerate_block(osd);
-                        return self.index.change_vis(vis);
+                        self.index_regen_block(osd);
+                        return self.index.as_mut().map(|index| index.change_vis(vis));
                     }
                     Ordering::Greater => {
-                        let vis = child.update(index - cumulative_len, vis, osd);
-                        self.index.block = self.regenerate_block(osd);
-                        return self.index.change_vis(vis);
-=======
-                        return self.index.as_mut().map(|index| index.change_vis(vis));
-                    }
-                    Ordering::Greater => {
-                        if let Some(vis) = child.update(index - cumulative_len, vis) {
+                        if let Some(vis) = child.update(index - cumulative_len, vis, osd) {
+                            self.index_regen_block(osd);
                             return self.index.as_mut().map(|index| index.change_vis(vis));
                         } else {
                             return None;
                         }
->>>>>>> 63ce0b71
                     }
                 }
             }
