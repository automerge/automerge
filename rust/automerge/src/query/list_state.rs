use crate::marks::MarkData;
use crate::op_set::{Op, OpSetData};
use crate::op_tree::{LastInsert, OpTreeNode};
use crate::query::QueryResult;
<<<<<<< HEAD
use crate::types::{Key, ListEncoding, ObjType, Op, OpId, OpType};
=======
use crate::types::{Key, ListEncoding, OpId, OpType};
>>>>>>> fc2d3f97
use fxhash::FxBuildHasher;
use std::collections::HashMap;

#[derive(Debug, Clone, Default, PartialEq)]
pub(crate) struct RichTextQueryState<'a> {
    map: HashMap<OpId, &'a MarkData, FxBuildHasher>,
    block: Option<OpId>,
}

<<<<<<< HEAD
impl<'a> RichTextQueryState<'a> {
    pub(crate) fn block(&self) -> Option<&OpId> {
        self.block.as_ref()
    }

    pub(crate) fn process(&mut self, op: &'a Op) {
        match &op.action {
=======
impl<'a> MarkMap<'a> {
    pub(crate) fn process(&mut self, op: Op<'a>) {
        match op.action() {
>>>>>>> fc2d3f97
            OpType::MarkBegin(_, data) => {
                self.map.insert(*op.id(), data);
            }
            OpType::MarkEnd(_) => {
                self.map.remove(&op.id().prev());
            }
            OpType::Make(ObjType::Map) => {
                self.block = Some(op.id);
            }
            _ => {}
        }
    }

    pub(crate) fn iter(&self) -> impl Iterator<Item = (&OpId, &&MarkData)> {
        self.map.iter()
    }

    pub(crate) fn insert(&mut self, op: OpId, data: &'a MarkData) {
        self.map.insert(op, data);
    }

    pub(crate) fn remove(&mut self, op: &OpId) {
        self.map.remove(op);
    }
}

#[derive(Debug, Clone, PartialEq)]
pub(crate) struct ListState {
    encoding: ListEncoding,
    last_seen: Option<Key>,
    last_width: usize,
    never_seen_puts: bool,
    target: usize,
    index: usize,
    pos: usize,
}

// There are two indexes being tracked in lists
// pos: this is the position in the opset.  A list of 100 items may have 1000 ops.  Each op has a position
// index: this is the logical index of the list of visible values.  Conflicted items will have the same index.
//        The index is affected by utf8/utf16 encoding for text, etc

impl ListState {
    pub(crate) fn new(encoding: ListEncoding, target: usize) -> Self {
        ListState {
            encoding,
            target,
            last_seen: None,
            last_width: 0,
            index: 0,
            pos: 0,
            never_seen_puts: true,
        }
    }

    pub(crate) fn was_last_seen(&self, key: Key) -> bool {
        self.last_seen == Some(key)
    }

    // lists that have never seen puts (only inserts and deletes)
    // can take advantage of a faster codepath
    pub(crate) fn check_if_node_is_clean(&mut self, node: &OpTreeNode) {
        self.never_seen_puts &= node.index.has_never_seen_puts();
    }

    pub(crate) fn process_node<'a>(
        &mut self,
        node: &'a OpTreeNode,
<<<<<<< HEAD
        ops: &[Op],
        marks: Option<&mut RichTextQueryState<'a>>,
=======
        osd: &OpSetData,
        marks: Option<&mut MarkMap<'a>>,
>>>>>>> fc2d3f97
    ) -> QueryResult {
        if self.encoding == ListEncoding::List {
            self.process_list_node(node, osd, marks)
        } else if self.never_seen_puts {
            // text node is clean - use the indexes
            self.process_text_node(node, marks)
        } else {
            // text nodes are intended to only be interacted with splice()
            // meaning all ops are inserts or deleted inserts
            // the indexes are written with this assumption in mind
            // if conflicted put()'s with different character widths exist
            // we cannot trust the indexs and need to descend
            QueryResult::Descend
        }
    }

    fn process_marks<'a>(
        &mut self,
        node: &'a OpTreeNode,
        marks: Option<&mut RichTextQueryState<'a>>,
    ) {
        if let Some(marks) = marks {
            for (id, data) in node.index.mark_begin.iter() {
                marks.insert(*id, data);
            }
            for id in node.index.mark_end.iter() {
                marks.remove(id);
            }
            if let Some(block) = &node.index.block {
                marks.block = Some(*block);
            }
        }
    }

    fn process_text_node<'a>(
        &mut self,
        node: &'a OpTreeNode,
        marks: Option<&mut RichTextQueryState<'a>>,
    ) -> QueryResult {
        let num_vis = node.index.visible_len(self.encoding);
        if self.index + num_vis >= self.target {
            return QueryResult::Descend;
        }
        self.index += num_vis;
        self.pos += node.len();
        self.process_marks(node, marks);
        QueryResult::Next
    }

    fn process_list_node<'a>(
        &mut self,
        node: &'a OpTreeNode,
<<<<<<< HEAD
        ops: &[Op],
        marks: Option<&mut RichTextQueryState<'a>>,
=======
        osd: &OpSetData,
        marks: Option<&mut MarkMap<'a>>,
>>>>>>> fc2d3f97
    ) -> QueryResult {
        let mut num_vis = node.index.visible.len();
        if let Some(last_seen) = self.last_seen {
            // the elemid `last_seen` is counted in this node's index
            // but since we've already seen it we dont want to count it again
            // as this is only for lists we can subtract 1
            if node.index.has_visible(&last_seen) {
                num_vis -= 1;
            }
        }

        if self.index + num_vis >= self.target {
            // if we've reached out target - decend
            return QueryResult::Descend;
        }

        self.index += num_vis;
        self.pos += node.len();

        // scenario 1: the last elemid is in the index - record it
        // scenario 2: the last elemid this node is not in the index
        // scenario 2a: and its different than the previous elemid - last_seen = None
        //              as there is no possability of visible elements spanning the
        //              node boundary
        // scenario 2b: it is the same as the previous last_seen - do nothing

        let last_elemid = node.last().as_op2(osd).elemid_or_key();
        if node.index.has_visible(&last_elemid) {
            self.last_seen = Some(last_elemid);
        } else if self.last_seen.is_some() && Some(last_elemid) != self.last_seen {
            self.last_seen = None;
        }
        self.process_marks(node, marks);
        QueryResult::Next
    }

    pub(crate) fn process_op(&mut self, op: Op<'_>, current: Key, visible: bool) {
        if visible {
            if self.never_seen_puts {
                // clean sequnces are simple - only insert and deletes
                self.last_width = op.width(self.encoding);
                self.index += self.last_width;
            } else {
                let current_width = op.width(self.encoding);
                if self.last_seen != Some(current) {
                    // new value - progess
                    self.last_width = current_width;
                    self.index += self.last_width;
                    self.last_seen = Some(current);
                } else if current_width != self.last_width {
                    // width is always 1 for lists so this
                    // will only trigger if there are conflicting unicode characters
                    // of different lengths
                    self.index = self.index + current_width - self.last_width;
                    self.last_width = current_width;
                }
            }
        }
        self.pos += 1;
    }

    pub(crate) fn target(&self) -> usize {
        self.target
    }

    pub(crate) fn pos(&self) -> usize {
        self.pos
    }

    pub(crate) fn index(&self) -> usize {
        self.index
    }

    pub(crate) fn last_index(&self) -> usize {
        self.index - self.last_width
    }

    pub(crate) fn done(&self) -> bool {
        self.index >= self.target
    }

    pub(crate) fn seek(&mut self, last: &LastInsert) {
        self.last_width = last.width;
        self.index = last.index + last.width;
        self.pos = last.pos + 1;
    }
}<|MERGE_RESOLUTION|>--- conflicted
+++ resolved
@@ -2,11 +2,8 @@
 use crate::op_set::{Op, OpSetData};
 use crate::op_tree::{LastInsert, OpTreeNode};
 use crate::query::QueryResult;
-<<<<<<< HEAD
-use crate::types::{Key, ListEncoding, ObjType, Op, OpId, OpType};
-=======
 use crate::types::{Key, ListEncoding, OpId, OpType};
->>>>>>> fc2d3f97
+use crate::ObjType;
 use fxhash::FxBuildHasher;
 use std::collections::HashMap;
 
@@ -16,19 +13,13 @@
     block: Option<OpId>,
 }
 
-<<<<<<< HEAD
 impl<'a> RichTextQueryState<'a> {
     pub(crate) fn block(&self) -> Option<&OpId> {
         self.block.as_ref()
     }
 
-    pub(crate) fn process(&mut self, op: &'a Op) {
-        match &op.action {
-=======
-impl<'a> MarkMap<'a> {
     pub(crate) fn process(&mut self, op: Op<'a>) {
         match op.action() {
->>>>>>> fc2d3f97
             OpType::MarkBegin(_, data) => {
                 self.map.insert(*op.id(), data);
             }
@@ -36,7 +27,7 @@
                 self.map.remove(&op.id().prev());
             }
             OpType::Make(ObjType::Map) => {
-                self.block = Some(op.id);
+                self.block = Some(*op.id());
             }
             _ => {}
         }
@@ -97,13 +88,8 @@
     pub(crate) fn process_node<'a>(
         &mut self,
         node: &'a OpTreeNode,
-<<<<<<< HEAD
-        ops: &[Op],
-        marks: Option<&mut RichTextQueryState<'a>>,
-=======
         osd: &OpSetData,
-        marks: Option<&mut MarkMap<'a>>,
->>>>>>> fc2d3f97
+        marks: Option<&mut RichTextQueryState<'a>>,
     ) -> QueryResult {
         if self.encoding == ListEncoding::List {
             self.process_list_node(node, osd, marks)
@@ -156,13 +142,8 @@
     fn process_list_node<'a>(
         &mut self,
         node: &'a OpTreeNode,
-<<<<<<< HEAD
-        ops: &[Op],
-        marks: Option<&mut RichTextQueryState<'a>>,
-=======
         osd: &OpSetData,
-        marks: Option<&mut MarkMap<'a>>,
->>>>>>> fc2d3f97
+        marks: Option<&mut RichTextQueryState<'a>>,
     ) -> QueryResult {
         let mut num_vis = node.index.visible.len();
         if let Some(last_seen) = self.last_seen {
