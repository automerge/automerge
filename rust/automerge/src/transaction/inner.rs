--- conflicted
+++ resolved
@@ -416,15 +416,10 @@
         obj: &ObjMeta,
         prop: String,
         action: OpType,
-<<<<<<< HEAD
     ) -> Result<Option<OpId>, AutomergeError> {
         if prop.is_empty() {
             return Err(AutomergeError::EmptyStringKey);
         }
-
-=======
-    ) -> Result<Option<OpIdx>, AutomergeError> {
->>>>>>> 7d4045e1
         let id = self.next_id();
 
         let query = doc
