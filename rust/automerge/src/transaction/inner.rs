--- conflicted
+++ resolved
@@ -3,30 +3,19 @@
 use std::num::NonZeroU64;
 use std::sync::Arc;
 
-<<<<<<< HEAD
 use crate::change_graph::ChangeGraph;
-=======
 use unicode_segmentation::UnicodeSegmentation;
 
->>>>>>> a2ba7326
 use crate::exid::ExId;
 use crate::iter::{ListRangeItem, MapRangeItem};
 use crate::marks::{ExpandMark, Mark, MarkSet};
 use crate::op_set2::change::build_change;
 use crate::op_set2::{Op, OpSet, OpSetCheckpoint, PropRef, SuccInsert, TxOp};
 use crate::patches::{PatchLog, TextRepresentation};
-<<<<<<< HEAD
-use crate::types::{Clock, ElemId, ListEncoding, ObjMeta, OpId, ScalarValue};
+use crate::types::{Clock, ElemId, ListEncoding, ObjMeta, OpId, ScalarValue, TextEncoding};
 use crate::Automerge;
 use crate::{AutomergeError, ObjType, OpType, ReadDoc};
 use crate::{Change, ChangeHash, Prop};
-=======
-use crate::query::{self, OpIdSearch};
-use crate::storage::Change as StoredChange;
-use crate::types::{Clock, Key, ListEncoding, ObjMeta, OpId, TextEncoding};
-use crate::{op_tree::OpSetData, types::OpBuilder, Automerge, Change, ChangeHash, Prop};
-use crate::{AutomergeError, ObjType, OpType, ReadDoc, ScalarValue};
->>>>>>> a2ba7326
 
 #[derive(Debug, Clone)]
 pub(crate) struct TransactionInner {
@@ -37,13 +26,9 @@
     message: Option<String>,
     deps: Vec<ChangeHash>,
     scope: Option<Clock>,
-<<<<<<< HEAD
     checkpoint: OpSetCheckpoint,
     pending: Vec<TxOp>,
-=======
-    idx_range: OpIdxRange,
     text_encoding: TextEncoding,
->>>>>>> a2ba7326
 }
 
 /// Arguments required to create a new transaction
@@ -422,25 +407,11 @@
         obj: &ObjMeta,
         index: usize,
         action: OpType,
-<<<<<<< HEAD
     ) -> Result<Option<OpId>, AutomergeError> {
-        let query =
-            doc.ops()
-                .seek_ops_by_index(&obj.id, index, ListEncoding::List, self.scope.as_ref());
-=======
-    ) -> Result<Option<OpIdx>, AutomergeError> {
-        let osd = doc.osd();
-        let encoding = match obj.typ {
-            ObjType::List => ListEncoding::List,
-            ObjType::Text => patch_log.text_rep().encoding(obj.typ),
-            other => return Err(AutomergeError::InvalidOp(other)),
-        };
-        let query = doc.ops().search(
-            &obj.id,
-            query::Nth::new(index, encoding, self.scope.clone(), osd),
-        );
-
->>>>>>> a2ba7326
+        let encoding = patch_log.text_rep().encoding(obj.typ);
+        let query = doc
+            .ops()
+            .seek_ops_by_index(&obj.id, index, encoding, self.scope.as_ref());
         let id = self.next_id();
         let eid = query
             .ops
@@ -857,34 +828,30 @@
     fn finalize_op(&mut self, patch_log: &mut PatchLog, op: &TxOp, marks: Option<Arc<MarkSet>>) {
         let obj_typ = op.obj_type;
         let obj = op.bld.obj;
+        let text_rep = patch_log.text_rep();
         if patch_log.is_active() {
             if op.bld.insert {
                 if !op.is_mark() {
-<<<<<<< HEAD
                     assert!(obj_typ.is_sequence());
                     match (obj_typ, op.prop()) {
                         (ObjType::List, PropRef::Seq(index)) => {
-                            patch_log.insert(obj, index, op.hydrate_value(), op.id(), false);
-=======
-                    assert!(obj.typ.is_sequence());
-                    match (obj.typ, prop) {
-                        (ObjType::List, Prop::Seq(index)) => {
-                            //let value = (op.value(), doc.ops().id_to_exid(op.id));
-                            let value =
-                                crate::hydrate::Value::new(op.value(), patch_log.text_rep());
-                            patch_log.insert(obj.id, index, value, *op.id(), false);
->>>>>>> a2ba7326
+                            patch_log.insert(
+                                obj,
+                                index,
+                                op.hydrate_value(text_rep),
+                                op.id(),
+                                false,
+                            );
                         }
                         (ObjType::Text, PropRef::Seq(index)) => {
                             if matches!(patch_log.text_rep(), TextRepresentation::Array) {
-<<<<<<< HEAD
-                                patch_log.insert(obj, index, op.hydrate_value(), op.id(), false);
-=======
-                                //let value = (op.value(), doc.ops().id_to_exid(op.id));
-                                let value =
-                                    crate::hydrate::Value::new(op.value(), patch_log.text_rep());
-                                patch_log.insert(obj.id, index, value, *op.id(), false);
->>>>>>> a2ba7326
+                                patch_log.insert(
+                                    obj,
+                                    index,
+                                    op.hydrate_value(text_rep),
+                                    op.id(),
+                                    false,
+                                );
                             } else {
                                 patch_log.splice(obj, index, op.as_str(), marks);
                             }
@@ -900,12 +867,14 @@
             } else if let Some(value) = op.get_increment_value() {
                 patch_log.increment2(obj, op.prop(), value, op.id());
             } else {
-<<<<<<< HEAD
-                patch_log.put2(obj, op.prop(), op.hydrate_value(), op.id(), false, false);
-=======
-                let value = crate::hydrate::Value::new(op.value(), patch_log.text_rep());
-                patch_log.put(obj.id, &prop, value, *op.id(), false, false);
->>>>>>> a2ba7326
+                patch_log.put2(
+                    obj,
+                    op.prop(),
+                    op.hydrate_value(text_rep),
+                    op.id(),
+                    false,
+                    false,
+                );
             }
         }
     }
