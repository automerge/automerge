--- conflicted
+++ resolved
@@ -10,11 +10,7 @@
 #[derive(Debug, Clone)]
 pub(crate) struct PatchBuilder {
     patches: Vec<Patch>,
-<<<<<<< HEAD
-    last_mark_set: Option<Rc<RichText>>, // keep this around for a quick pointer equality test
-=======
-    last_mark_set: Option<Arc<MarkSet>>, // keep this around for a quick pointer equality test
->>>>>>> e1bb43e3
+    last_mark_set: Option<Arc<RichText>>, // keep this around for a quick pointer equality test
 }
 
 impl PatchBuilder {
@@ -36,10 +32,6 @@
         index: usize,
         tagged_value: (Value<'_>, ObjId),
         conflict: bool,
-<<<<<<< HEAD
-=======
-        marks: Option<Arc<MarkSet>>,
->>>>>>> e1bb43e3
     ) {
         let value = (tagged_value.0.to_owned(), tagged_value.1, conflict);
         if let Some(PatchAction::Insert {
@@ -66,11 +58,7 @@
         obj: ObjId,
         index: usize,
         value: &str,
-<<<<<<< HEAD
-        marks: Option<Rc<RichText>>,
-=======
-        marks: Option<Arc<MarkSet>>,
->>>>>>> e1bb43e3
+        marks: Option<Arc<RichText>>,
     ) {
         if let Some(PatchAction::SpliceText {
             index: tail_index,
