--- conflicted
+++ resolved
@@ -9,16 +9,10 @@
 use crate::{
     marks::{RichText, RichTextStateMachine},
     patches::PatchLog,
-<<<<<<< HEAD
-    types::{Clock, ListEncoding, Op, ScalarValue},
-    Automerge, ObjType, OpType,
-=======
-    types::{Clock, ListEncoding, ObjId, Op, Prop},
+    types::{Clock, ListEncoding, Op, Prop},
     value::Value,
-    Automerge, AutomergeError, ChangeHash, Cursor, ObjType, OpType, ReadDoc,
->>>>>>> 63ce0b71
+    Automerge, AutomergeError, ChangeHash, Cursor, ObjId as ExId, ObjType, OpType, ReadDoc,
 };
-use crate::{AutomergeError, ChangeHash, Cursor, ObjId as ExId, Prop, ReadDoc, Value};
 
 #[derive(Clone, Debug)]
 struct Winner<'a> {
