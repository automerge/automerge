use itertools::Itertools;
use std::ops::RangeBounds;
use std::sync::Arc;

use crate::automerge::{Automerge, Parents, ReadDoc, ReadDocInternal};
use crate::hydrate;
use crate::iter::{Keys, ListRange, MapRange, Spans, Values};
use crate::marks::Mark;
use crate::patches::TextRepresentation;
use crate::types::ObjMeta;
use crate::{
    marks::{MarkSet, MarkStateMachine},
    op_set2::{DiffOp, Op, OpQuery, OpType, ScalarValue},
    patches::PatchLog,
    types::{Clock, ListEncoding, Prop, Value},
    AutomergeError, ChangeHash, Cursor, ObjId as ExId, ObjType,
};

#[derive(Clone, Debug)]
struct Winner<'a> {
    op: Op<'a>,
    value_at: Option<ScalarValue<'a>>,
    // clock: &'a Clock,
    // Whether the op was in the history of the other clock
    cross_visible: bool,
    conflict: bool,
}

impl<'a> Winner<'a> {
    fn value(&self) -> hydrate::Value {
        if let Some(v) = self.value_at {
            hydrate::Value::Scalar(v.into_owned())
        } else {
            self.op.hydrate_value()
        }
    }
}

fn process<'a, T: Iterator<Item = DiffOp<'a>>>(
    ops: T,
    _before: &'a Clock,
    _after: &'a Clock,
    diff: &mut RichTextDiff<'a>,
) -> Option<Patch<'a>> {
    let mut before_op = None;
    let mut after_op = None;

    for dop in ops {
        let predates_before = dop.predates_before;
        let predates_after = dop.predates_after;

        if predates_before && !dop.was_deleted_before {
            push_top(&mut before_op, dop.op, predates_after, dop.value_before);
        }

        if predates_after && !dop.was_deleted_after {
            push_top(&mut after_op, dop.op, predates_before, dop.value_after);
        }
    }
    resolve(before_op, after_op, diff)
}

fn push_top<'a>(
    top: &mut Option<Winner<'a>>,
    op: Op<'a>,
    cross_visible: bool,
    value_at: Option<ScalarValue<'a>>,
) {
    match op.action() {
        OpType::Increment(_) => {} // can ignore - info captured inside Counter
        _ => {
            top.replace(Winner {
                op,
                //clock,
                value_at,
                cross_visible,
                conflict: top.is_some(),
            });
        }
    }
}

fn resolve<'a>(
    before: Option<Winner<'a>>,
    after: Option<Winner<'a>>,
    diff: &mut RichTextDiff<'a>,
) -> Option<Patch<'a>> {
    diff.process(&before, &after);
    match (before, after) {
        (_, Some(after)) if after.op.is_mark() => None,
        (Some(before), _) if before.op.is_mark() => None,
        (None, Some(after)) => Some(Patch::New(after, diff.after.current().cloned())),
        (Some(before), None) => Some(Patch::Delete(before)),
        (Some(before), Some(after)) if before.op.id == after.op.id => Some(Patch::Old {
            before,
            after,
            marks: diff.current(),
        }),
        (Some(before), Some(after)) if before.op.id != after.op.id => Some(Patch::Update {
            before,
            after,
            marks: diff.after.current().cloned(),
        }),
        _ => None,
    }
}

#[derive(Debug, Clone)]
enum Patch<'a> {
    New(Winner<'a>, Option<Arc<MarkSet>>),
    Old {
        before: Winner<'a>,
        after: Winner<'a>,
        marks: Option<Arc<MarkSet>>,
    },
    Update {
        before: Winner<'a>,
        after: Winner<'a>,
        marks: Option<Arc<MarkSet>>,
    },
    Delete(Winner<'a>),
}

impl<'a> Patch<'a> {
    fn op(&self) -> Op<'a> {
        match self {
            Patch::New(winner, _) => winner.op,
            Patch::Update { after, .. } => after.op,
            Patch::Old { after, .. } => after.op,
            Patch::Delete(winner) => winner.op,
        }
    }
}

pub(crate) fn log_diff(doc: &Automerge, before: &Clock, after: &Clock, patch_log: &mut PatchLog) {
    for (obj, ops) in doc.ops().iter_objs() {
        let mut diff = RichTextDiff::new(doc);
<<<<<<< HEAD
        let ops_by_key = ops.diff(before, after).group_by(|d| d.op.elemid_or_key());
        let diffs = ops_by_key
            .into_iter()
            .filter_map(|(_key, key_ops)| process(key_ops, before, after, &mut diff));
=======
        let ops_by_key = ops.chunk_by(|o| o.as_op(doc.osd()).elemid_or_key());
        let diffs = ops_by_key.into_iter().filter_map(|(_key, key_ops)| {
            process(
                key_ops.map(|i| i.as_op(doc.osd())),
                before,
                after,
                &mut diff,
            )
        });
>>>>>>> 2e3ba297

        if obj.typ == ObjType::Text && matches!(patch_log.text_rep(), TextRepresentation::String) {
            log_text_diff(patch_log, &obj, diffs)
        } else if obj.typ.is_sequence() {
            log_list_diff(patch_log, &obj, diffs);
        } else {
            log_map_diff(doc, patch_log, &obj, diffs);
        }
    }
}

fn log_list_diff<'a, I: Iterator<Item = Patch<'a>>>(
    patch_log: &mut PatchLog,
    obj: &ObjMeta,
    patches: I,
) {
    patches.fold(0, |index, patch| match patch {
        Patch::New(winner, _) => {
            let value = winner.value();
            let id = winner.op.id;
            let conflict = winner.conflict;
            let expose = winner.cross_visible;
            patch_log.insert_and_maybe_expose(obj.id, index, value, id, conflict, expose);
            index + 1
        }
        Patch::Update { before, after, .. } => {
            let conflict = !before.conflict && after.conflict;
            let value = after.value();
            let id = after.op.id;
            let expose = after.cross_visible;
            patch_log.put_seq(obj.id, index, value, id, conflict, expose);
            index + 1
        }
        Patch::Old {
            before,
            after,
            marks,
        } => {
            if !before.conflict && after.conflict {
                patch_log.flag_conflict_seq(obj.id, index);
            }
            if let Some(n) = get_inc(&before, &after) {
                patch_log.increment_seq(obj.id, index, n, after.op.id);
            }
            if let Some(marks) = &marks {
                patch_log.mark(obj.id, index, 1, marks)
            }
            index + 1
        }
        Patch::Delete(_) => {
            patch_log.delete_seq(obj.id, index, 1);
            index
        }
    });
}

fn log_text_diff<'a, I: Iterator<Item = Patch<'a>>>(
    patch_log: &mut PatchLog,
    obj: &ObjMeta,
    patches: I,
) {
    let encoding = ListEncoding::Text;
    patches.fold(0, |index, patch| match &patch {
        Patch::New(winner, marks) => {
            if winner.op.is_put() {
                patch_log.splice(obj.id, index, winner.op.as_str(), marks.clone());
            } else {
                // blocks
                let value = winner.value();
                let id = winner.op.id;
                let conflict = winner.conflict;
                let expose = winner.cross_visible;
                patch_log.insert_and_maybe_expose(obj.id, index, value, id, conflict, expose);
            }
            index + winner.op.width(encoding)
        }
        Patch::Update {
            before,
            after,
            marks,
        } => {
            patch_log.delete_seq(obj.id, index, before.op.width(encoding));
            patch_log.splice(obj.id, index, after.op.as_str(), marks.clone());
            index + after.op.width(encoding)
        }
        Patch::Old { after, marks, .. } => {
            let len = after.op.width(encoding);
            if let Some(marks) = marks {
                patch_log.mark(obj.id, index, len, marks)
            }
            index + len
        }
        Patch::Delete(before) => {
            patch_log.delete_seq(obj.id, index, before.op.width(encoding));
            index
        }
    });
}

fn log_map_diff<'a, I: Iterator<Item = Patch<'a>>>(
    _doc: &'a Automerge,
    patch_log: &mut PatchLog,
    obj: &ObjMeta,
    diffs: I,
) {
    diffs
        .filter_map(|patch| Some((patch.op().key.map_key()?, patch)))
        .for_each(|(key, patch)| match patch {
            Patch::New(winner, _) => {
                let value = winner.value();
                let id = winner.op.id;
                let conflict = winner.conflict;
                let expose = winner.cross_visible;
                patch_log.put_map(obj.id, key, value, id, conflict, expose)
            }
            Patch::Update { before, after, .. } => {
                let conflict = !before.conflict && after.conflict;
                let value = after.value();
                let id = after.op.id;
                let expose = after.cross_visible;
                patch_log.put_map(obj.id, key, value, id, conflict, expose)
            }
            Patch::Old { before, after, .. } => {
                if !before.conflict && after.conflict {
                    patch_log.flag_conflict_map(obj.id, key);
                }
                if let Some(n) = get_inc(&before, &after) {
                    patch_log.increment_map(obj.id, key, n, after.op.id);
                }
            }
            Patch::Delete(_) => patch_log.delete_map(obj.id, key),
        });
}

/*
fn get_prop<'a>(_doc: &'a Automerge, op: Op<'a>) -> Option<&'a str> {
    op.key.map_key()
    //Some(doc.ops().osd.props.safe_get(op.key().prop_index()?)?)
}
*/

fn get_inc(before: &Winner<'_>, after: &Winner<'_>) -> Option<i64> {
    if before.op.is_counter() && after.op.is_counter() {
        //let n = after.op.inc_at(after.clock) - before.op.inc_at(before.clock);
        let n = after.value().as_i64() - before.value().as_i64();
        if n != 0 {
            return Some(n);
        }
    }
    None
}

#[derive(Debug, Clone)]
struct RichTextDiff<'a> {
    //doc: &'a Automerge,
    before: MarkStateMachine<'a>,
    after: MarkStateMachine<'a>,
}

impl<'a> RichTextDiff<'a> {
    fn new(_doc: &'a Automerge) -> Self {
        RichTextDiff {
            //doc,
            before: MarkStateMachine::default(),
            after: MarkStateMachine::default(),
        }
    }

    fn current(&self) -> Option<Arc<MarkSet>> {
        // do this without all the cloning - cache the result
        let b = self.before.current().cloned().unwrap_or_default();
        let a = self.after.current().cloned().unwrap_or_default();
        if a != b {
            let result = b.diff(&a);
            Some(Arc::new(result))
        } else {
            None
        }
    }

    fn process(&mut self, before: &Option<Winner<'a>>, after: &Option<Winner<'a>>) {
        if let Some(w) = &before {
            self.before.process(w.op.id, w.op.action());
        }
        if let Some(w) = &after {
            self.after.process(w.op.id, w.op.action());
        }
    }
}

#[derive(Debug, Clone, Copy)]
pub(crate) struct ReadDocAt<'a, 'b> {
    pub(crate) doc: &'a Automerge,
    pub(crate) heads: &'b [ChangeHash],
}

impl<'a, 'b> AsRef<Automerge> for ReadDocAt<'a, 'b> {
    fn as_ref(&self) -> &Automerge {
        self.doc
    }
}

impl<'a, 'b> ReadDoc for ReadDocAt<'a, 'b> {
    fn keys<O: AsRef<ExId>>(&self, obj: O) -> Keys<'_> {
        self.doc.keys_at(obj, self.heads)
    }

    fn keys_at<O: AsRef<ExId>>(&self, obj: O, heads: &[ChangeHash]) -> Keys<'_> {
        self.doc.keys_at(obj, heads)
    }

    fn map_range<'c, O: AsRef<ExId>, R: RangeBounds<String> + 'c>(
        &'c self,
        obj: O,
        range: R,
    ) -> MapRange<'c, R> {
        self.doc.map_range_at(obj, range, self.heads)
    }

    fn map_range_at<'c, O: AsRef<ExId>, R: RangeBounds<String> + 'c>(
        &'c self,
        obj: O,
        range: R,
        heads: &[ChangeHash],
    ) -> MapRange<'c, R> {
        self.doc.map_range_at(obj, range, heads)
    }

    fn list_range<O: AsRef<ExId>, R: RangeBounds<usize>>(
        &self,
        obj: O,
        range: R,
    ) -> ListRange<'_, R> {
        self.doc.list_range_at(obj, range, self.heads)
    }

    fn list_range_at<O: AsRef<ExId>, R: RangeBounds<usize>>(
        &self,
        obj: O,
        range: R,
        heads: &[ChangeHash],
    ) -> ListRange<'_, R> {
        self.doc.list_range_at(obj, range, heads)
    }

    fn values<O: AsRef<ExId>>(&self, obj: O) -> Values<'_> {
        self.doc.values_at(obj, self.heads)
    }

    fn values_at<O: AsRef<ExId>>(&self, obj: O, heads: &[ChangeHash]) -> Values<'_> {
        self.doc.values_at(obj, heads)
    }

    fn length<O: AsRef<ExId>>(&self, obj: O) -> usize {
        self.doc.length_at(obj, self.heads)
    }

    fn length_at<O: AsRef<ExId>>(&self, obj: O, heads: &[ChangeHash]) -> usize {
        self.doc.length_at(obj, heads)
    }

    fn object_type<O: AsRef<ExId>>(&self, obj: O) -> Result<ObjType, AutomergeError> {
        self.doc.object_type(obj)
    }

    fn text<O: AsRef<ExId>>(&self, obj: O) -> Result<String, AutomergeError> {
        self.doc.text_at(obj, self.heads)
    }

    fn text_at<O: AsRef<ExId>>(
        &self,
        obj: O,
        heads: &[ChangeHash],
    ) -> Result<String, AutomergeError> {
        self.doc.text_at(obj, heads)
    }

    fn marks<O: AsRef<ExId>>(&self, obj: O) -> Result<Vec<Mark>, AutomergeError> {
        self.doc.marks_at(obj, self.heads)
    }

    fn marks_at<O: AsRef<ExId>>(
        &self,
        obj: O,
        heads: &[ChangeHash],
    ) -> Result<Vec<Mark>, AutomergeError> {
        self.doc.marks_at(obj, heads)
    }

    fn get_marks<O: AsRef<ExId>>(
        &self,
        obj: O,
        index: usize,
        heads: Option<&[ChangeHash]>,
    ) -> Result<MarkSet, AutomergeError> {
        self.doc
            .get_marks(obj, index, Some(heads.unwrap_or(self.heads)))
    }

    fn get_cursor<O: AsRef<ExId>>(
        &self,
        obj: O,
        position: usize,
        at: Option<&[ChangeHash]>,
    ) -> Result<Cursor, AutomergeError> {
        self.doc.get_cursor(obj, position, at)
    }

    fn get_cursor_position<O: AsRef<ExId>>(
        &self,
        obj: O,
        cursor: &Cursor,
        at: Option<&[ChangeHash]>,
    ) -> Result<usize, AutomergeError> {
        self.doc.get_cursor_position(obj, cursor, at)
    }

    fn get<O: AsRef<ExId>, P: Into<Prop>>(
        &self,
        obj: O,
        prop: P,
    ) -> Result<Option<(Value<'_>, ExId)>, AutomergeError> {
        self.doc.get_at(obj, prop, self.heads)
    }

    fn get_at<O: AsRef<ExId>, P: Into<Prop>>(
        &self,
        obj: O,
        prop: P,
        heads: &[ChangeHash],
    ) -> Result<Option<(Value<'_>, ExId)>, AutomergeError> {
        self.doc.get_at(obj, prop, heads)
    }

    fn get_all<O: AsRef<ExId>, P: Into<Prop>>(
        &self,
        obj: O,
        prop: P,
    ) -> Result<Vec<(Value<'_>, ExId)>, AutomergeError> {
        self.doc.get_all_at(obj, prop, self.heads)
    }

    fn get_all_at<O: AsRef<ExId>, P: Into<Prop>>(
        &self,
        obj: O,
        prop: P,
        heads: &[ChangeHash],
    ) -> Result<Vec<(Value<'_>, ExId)>, AutomergeError> {
        self.doc.get_all_at(obj, prop, heads)
    }

    fn parents<O: AsRef<ExId>>(&self, obj: O) -> Result<Parents<'_>, AutomergeError> {
        self.doc.parents_at(obj, self.heads)
    }

    fn parents_at<O: AsRef<ExId>>(
        &self,
        obj: O,
        heads: &[ChangeHash],
    ) -> Result<Parents<'_>, AutomergeError> {
        self.doc.parents_at(obj, heads)
    }

    fn get_missing_deps(&self, heads: &[ChangeHash]) -> Vec<ChangeHash> {
        self.doc.get_missing_deps(heads)
    }

    fn get_change_by_hash(&self, hash: &ChangeHash) -> Option<&crate::Change> {
        self.doc.get_change_by_hash(hash)
    }

    fn spans<O: AsRef<ExId>>(&self, obj: O) -> Result<Spans<'_>, crate::AutomergeError> {
        self.doc.spans(obj)
    }

    fn spans_at<O: AsRef<ExId>>(
        &self,
        obj: O,
        heads: &[ChangeHash],
    ) -> Result<Spans<'_>, crate::AutomergeError> {
        self.doc.spans_at(obj, heads)
    }

    fn hydrate<O: AsRef<ExId>>(
        &self,
        obj: O,
        heads: Option<&[ChangeHash]>,
    ) -> Result<crate::hydrate::Value, crate::AutomergeError> {
        self.doc.hydrate_obj(obj.as_ref(), heads)
    }

    fn stats(&self) -> crate::read::Stats {
        self.doc.stats()
    }
}

impl<'a, 'b> ReadDocInternal for ReadDocAt<'a, 'b> {
    fn live_obj_paths(&self) -> std::collections::HashMap<ExId, Vec<(ExId, Prop)>> {
        self.doc.visible_obj_paths(Some(self.heads))
    }
}

#[cfg(test)]
mod tests {

    use std::borrow::Cow;

    use crate::{
        hydrate_list, hydrate_map, marks::Mark, patches::TextRepresentation,
        transaction::Transactable, AutoCommit, ObjType, Patch, PatchAction, Prop, ScalarValue,
        Value, ROOT,
    };
    use itertools::Itertools;

    #[derive(Debug, Clone, PartialEq)]
    struct ObservedPatch {
        action: ObservedAction,
        path: String,
    }

    #[derive(Debug, Clone, PartialEq)]
    enum ObservedAction {
        PutMap {
            value: Value<'static>,
            conflict: bool,
        },
        PutSeq {
            value: Value<'static>,
            conflict: bool,
        },
        Insert {
            values: Vec<Value<'static>>,
        },
        DelMap,
        DelSeq,
        Increment(i64),
        SpliceText(String),
        Mark(Vec<ObservedMark>),
        Conflict(Prop),
    }

    #[derive(Debug, Clone, PartialEq)]
    struct ObservedMark {
        start: usize,
        end: usize,
        name: String,
        value: ScalarValue,
    }

    fn ex_path_and<I: Iterator<Item = Prop>, V: Into<Prop>>(props: I, val: V) -> String {
        format!("/{}", props.chain(Some(val.into())).join("/"))
    }

    impl From<&Patch> for ObservedPatch {
        fn from(patch: &Patch) -> Self {
            let path = patch.path.iter().map(|(_, prop)| prop).cloned();
            match patch.action.clone() {
                PatchAction::PutMap {
                    key,
                    value,
                    conflict,
                    ..
                } => ObservedPatch {
                    action: ObservedAction::PutMap {
                        value: value.0,
                        conflict,
                    },
                    path: ex_path_and(path, key),
                },
                PatchAction::PutSeq {
                    index,
                    value,
                    conflict,
                    ..
                } => ObservedPatch {
                    action: ObservedAction::PutSeq {
                        value: value.0,
                        conflict,
                    },
                    path: ex_path_and(path, index),
                },
                PatchAction::DeleteMap { key } => ObservedPatch {
                    action: ObservedAction::DelMap,
                    path: ex_path_and(path, key),
                },
                PatchAction::DeleteSeq { index, .. } => ObservedPatch {
                    action: ObservedAction::DelSeq,
                    path: ex_path_and(path, index),
                },
                PatchAction::Increment { prop, value } => ObservedPatch {
                    action: ObservedAction::Increment(value),
                    path: ex_path_and(path, prop),
                },
                PatchAction::Insert { index, values, .. } => ObservedPatch {
                    action: ObservedAction::Insert {
                        values: values.into_iter().map(|(v, _, _)| v.clone()).collect(),
                    },
                    path: ex_path_and(path, index),
                },
                PatchAction::SpliceText { index, value, .. } => ObservedPatch {
                    action: ObservedAction::SpliceText(value.make_string()),
                    path: ex_path_and(path, index),
                },
                PatchAction::Mark { marks } => ObservedPatch {
                    action: ObservedAction::Mark(
                        marks
                            .into_iter()
                            .map(
                                |Mark {
                                     start,
                                     end,
                                     name,
                                     value,
                                 }| {
                                    //let MarkData { name, value } = data.as_ref();
                                    ObservedMark {
                                        start,
                                        end,
                                        name: name.to_string(),
                                        value: value.clone(),
                                    }
                                },
                            )
                            .collect(),
                    ),
                    path: format!("/{}", path.clone().join("/")),
                },
                PatchAction::Conflict { prop } => ObservedPatch {
                    action: ObservedAction::Conflict(prop),
                    path: format!("/{}", path.clone().join("/")),
                },
            }
        }
    }

    fn exp(patches: Vec<Patch>) -> Vec<ObservedPatch> {
        patches.iter().map(|p| p.into()).collect()
    }

    #[test]
    fn basic_diff_map_put1() {
        let mut doc = AutoCommit::default();
        doc.put(ROOT, "key", "value1").unwrap();
        let heads1 = doc.get_heads();
        doc.put(ROOT, "key", "value2a").unwrap();
        doc.put(ROOT, "key", "value2b").unwrap();
        doc.put(ROOT, "key", "value2c").unwrap();
        let heads2 = doc.get_heads();
        doc.put(ROOT, "key", "value3").unwrap();
        let patches = doc.diff(&heads1, &heads2);

        assert_eq!(
            exp(patches),
            vec![ObservedPatch {
                path: "/key".into(),
                action: ObservedAction::PutMap {
                    value: "value2c".into(),
                    conflict: false,
                },
            }]
        );
    }

    #[test]
    fn basic_diff_map_put_conflict() {
        let mut doc1 = AutoCommit::default();
        doc1.put(ROOT, "key", "value1").unwrap();
        let heads1 = doc1.get_heads();

        let mut doc2 = doc1.fork();

        doc2.put(ROOT, "key", "v2_value2a").unwrap();
        doc2.put(ROOT, "key", "v2_value2b").unwrap();
        doc2.put(ROOT, "key", "v2_value2c").unwrap();

        doc1.put(ROOT, "key", "v1_value2a").unwrap();

        doc1.merge(&mut doc2).unwrap();

        let heads2 = doc1.get_heads();
        doc1.put(ROOT, "key", "value3").unwrap();
        let patches = doc1.diff(&heads1, &heads2);

        assert_eq!(
            exp(patches),
            vec![ObservedPatch {
                path: "/key".into(),
                action: ObservedAction::PutMap {
                    value: "v2_value2c".into(),
                    conflict: true,
                },
            }]
        );
    }

    #[test]
    fn basic_diff_map_put_conflict_with_del() {
        let mut doc1 = AutoCommit::default();
        doc1.put(ROOT, "key1", "value1").unwrap();
        doc1.put(ROOT, "key2", "value2").unwrap();
        let heads1 = doc1.get_heads();

        let mut doc2 = doc1.fork();

        doc2.put(ROOT, "key1", "doc2_value2").unwrap();
        doc2.delete(ROOT, "key2").unwrap();

        doc1.delete(ROOT, "key1").unwrap();
        doc1.put(ROOT, "key2", "doc1_value2").unwrap();

        doc1.merge(&mut doc2).unwrap();

        let heads2 = doc1.get_heads();
        doc1.put(ROOT, "key", "value3").unwrap();
        let patches = doc1.diff(&heads1, &heads2);

        assert_eq!(
            exp(patches),
            vec![
                ObservedPatch {
                    path: "/key1".into(),
                    action: ObservedAction::PutMap {
                        value: "doc2_value2".into(),
                        conflict: false,
                    },
                },
                ObservedPatch {
                    path: "/key2".into(),
                    action: ObservedAction::PutMap {
                        value: "doc1_value2".into(),
                        conflict: false,
                    },
                },
            ]
        );
    }

    #[test]
    fn basic_diff_map_put_conflict_old_value() {
        let mut doc1 = AutoCommit::default();
        doc1.put(ROOT, "key", "value1").unwrap();

        let mut doc2 = doc1.fork();

        doc1.put(ROOT, "key", "v1_value2a").unwrap();

        let heads1 = doc1.get_heads();

        doc2.put(ROOT, "key", "v2_value2a").unwrap();
        doc2.put(ROOT, "key", "v2_value2b").unwrap();
        doc2.put(ROOT, "key", "v2_value2c").unwrap();

        doc1.merge(&mut doc2).unwrap();

        let heads2 = doc1.get_heads();
        doc1.put(ROOT, "key", "value3").unwrap();
        let patches = doc1.diff(&heads1, &heads2);

        assert_eq!(
            exp(patches),
            vec![ObservedPatch {
                path: "/key".into(),
                action: ObservedAction::PutMap {
                    value: "v2_value2c".into(),
                    conflict: true,
                },
            }]
        );
    }

    #[test]
    fn basic_diff_map_put_conflict_old_value_and_del() {
        let mut doc1 = AutoCommit::default();
        doc1.put(ROOT, "key", "value1").unwrap();

        let mut doc2 = doc1.fork();

        doc1.put(ROOT, "key", "v1_value2a").unwrap();

        let heads1 = doc1.get_heads();

        doc2.put(ROOT, "key", "v2_value2a").unwrap();
        doc2.put(ROOT, "key", "v2_value2b").unwrap();
        doc2.put(ROOT, "key", "v2_value2c").unwrap();
        doc2.delete(ROOT, "key").unwrap();

        doc1.merge(&mut doc2).unwrap();

        let heads2 = doc1.get_heads();
        doc1.put(ROOT, "key", "value3").unwrap();
        let patches = doc1.diff(&heads1, &heads2);

        assert_eq!(exp(patches), vec![],);
    }

    #[test]
    fn basic_diff_map_del1() {
        let mut doc = AutoCommit::default();
        doc.put(ROOT, "key", "value1").unwrap();
        let heads1 = doc.get_heads();
        doc.delete(ROOT, "key").unwrap();
        let heads2 = doc.get_heads();
        doc.put(ROOT, "key", "value3").unwrap();
        let patches = doc.diff(&heads1, &heads2);

        assert_eq!(
            exp(patches),
            vec![ObservedPatch {
                path: "/key".into(),
                action: ObservedAction::DelMap,
            }]
        );
    }

    #[test]
    fn basic_diff_map_del2() {
        let mut doc = AutoCommit::default();
        doc.put(ROOT, "key", "value1").unwrap();
        let heads1 = doc.get_heads();
        doc.put(ROOT, "key", "value2a").unwrap();
        doc.put(ROOT, "key", "value2b").unwrap();
        doc.delete(ROOT, "key").unwrap();
        let heads2 = doc.get_heads();
        doc.put(ROOT, "key", "value3").unwrap();
        let patches = doc.diff(&heads1, &heads2);

        assert_eq!(
            exp(patches),
            vec![ObservedPatch {
                path: "/key".into(),
                action: ObservedAction::DelMap,
            }]
        );
    }

    #[test]
    fn basic_diff_map_del3() {
        let mut doc = AutoCommit::default();
        doc.put(ROOT, "key", "value1").unwrap();
        let heads1 = doc.get_heads();
        doc.put(ROOT, "key", "value2a").unwrap();
        doc.put(ROOT, "key", "value2b").unwrap();
        doc.delete(ROOT, "key").unwrap();
        doc.put(ROOT, "key", "value2c").unwrap();
        let heads2 = doc.get_heads();
        doc.put(ROOT, "key", "value3").unwrap();
        let patches = doc.diff(&heads1, &heads2);

        assert_eq!(
            exp(patches),
            vec![ObservedPatch {
                path: "/key".into(),
                action: ObservedAction::PutMap {
                    value: "value2c".into(),
                    conflict: false,
                },
            }]
        );
    }

    #[test]
    fn basic_diff_map_counter1() {
        let mut doc = AutoCommit::default();
        doc.put(ROOT, "key", ScalarValue::counter(10)).unwrap();
        let heads1 = doc.get_heads();
        doc.increment(ROOT, "key", 3).unwrap();
        doc.increment(ROOT, "key", 4).unwrap();
        doc.increment(ROOT, "key", 5).unwrap();
        let heads2 = doc.get_heads();
        doc.put(ROOT, "key", "overwrite").unwrap();
        let patches = doc.diff(&heads1, &heads2);

        assert_eq!(
            exp(patches),
            vec![ObservedPatch {
                path: "/key".into(),
                action: ObservedAction::Increment(12),
            }]
        );
    }

    #[test]
    fn basic_diff_map_counter2() {
        let mut doc = AutoCommit::default();
        let heads1 = doc.get_heads();
        doc.put(ROOT, "key", ScalarValue::counter(10)).unwrap();
        doc.increment(ROOT, "key", 3).unwrap();
        doc.increment(ROOT, "key", 4).unwrap();
        let heads2 = doc.get_heads();
        doc.increment(ROOT, "key", 5).unwrap();
        doc.put(ROOT, "key", "overwrite").unwrap();
        let patches = doc.diff(&heads1, &heads2);

        assert_eq!(
            exp(patches),
            vec![ObservedPatch {
                path: "/key".into(),
                action: ObservedAction::PutMap {
                    value: ScalarValue::counter(17).into(),
                    conflict: false,
                },
            }]
        );
    }

    #[test]
    fn basic_diff_list_insert1() {
        let mut doc = AutoCommit::default();
        let list = doc.put_object(ROOT, "list", ObjType::List).unwrap();
        doc.insert(&list, 0, 10).unwrap();
        doc.insert(&list, 1, 20).unwrap();
        doc.insert(&list, 2, 30).unwrap();
        doc.insert(&list, 3, 40).unwrap();
        let heads1 = doc.get_heads();
        doc.insert(&list, 1, 25).unwrap();
        doc.insert(&list, 3, 35).unwrap();
        doc.delete(&list, 0).unwrap();
        let heads2 = doc.get_heads();
        let patches = doc.diff(&heads1, &heads2);
        assert_eq!(
            exp(patches),
            vec![
                ObservedPatch {
                    path: "/list/0".into(),
                    action: ObservedAction::DelSeq,
                },
                ObservedPatch {
                    path: "/list/0".into(),
                    action: ObservedAction::Insert {
                        values: vec![25.into()],
                    },
                },
                ObservedPatch {
                    path: "/list/2".into(),
                    action: ObservedAction::Insert {
                        values: vec![35.into()],
                    },
                },
            ]
        );
    }

    #[test]
    fn basic_diff_list_insert2() {
        let mut doc = AutoCommit::default();
        let list = doc.put_object(ROOT, "list", ObjType::List).unwrap();
        doc.insert(&list, 0, 10).unwrap();
        doc.insert(&list, 1, 20).unwrap();
        doc.insert(&list, 2, 30).unwrap();
        doc.insert(&list, 3, 40).unwrap();
        let heads1 = doc.get_heads();
        doc.insert(&list, 1, 25).unwrap();
        doc.insert(&list, 1, 26).unwrap();
        doc.insert(&list, 1, 27).unwrap();
        doc.insert(&list, 1, 28).unwrap();
        let heads2 = doc.get_heads();
        let patches = doc.diff(&heads1, &heads2);
        assert_eq!(
            exp(patches),
            vec![ObservedPatch {
                path: "/list/1".into(),
                action: ObservedAction::Insert {
                    values: vec![28.into(), 27.into(), 26.into(), 25.into(),],
                }
            },]
        );
    }

    #[test]
    fn diff_list_concurrent_update() {
        let mut doc1 = AutoCommit::default();
        let list = doc1.put_object(ROOT, "list", ObjType::List).unwrap();

        doc1.insert(&list, 0, 10).unwrap();
        doc1.insert(&list, 1, 20).unwrap();
        doc1.insert(&list, 2, 30).unwrap();
        doc1.insert(&list, 3, 40).unwrap();
        doc1.insert(&list, 4, 50).unwrap();

        let heads1 = doc1.get_heads();

        let mut doc2 = doc1.fork();
        let mut doc3 = doc1.fork();

        doc2.insert(&list, 2, 35).unwrap();
        doc2.put(&list, 2, 36).unwrap();
        doc2.put(&list, 1, 21).unwrap();

        doc3.put(&list, 1, 19).unwrap();

        doc1.merge(&mut doc2).unwrap();
        doc1.merge(&mut doc3).unwrap();

        let heads2 = doc1.get_heads();

        let patches = doc1.diff(&heads1, &heads2);

        assert_eq!(
            exp(patches),
            vec![
                ObservedPatch {
                    path: "/list/1".into(),
                    action: ObservedAction::PutSeq {
                        value: 21.into(),
                        conflict: true,
                    },
                },
                ObservedPatch {
                    path: "/list/2".into(),
                    action: ObservedAction::Insert {
                        values: vec![36.into()],
                    },
                },
            ]
        );
    }

    #[test]
    fn diff_list_interleaved_concurrent_counters() {
        let mut doc1 = AutoCommit::default();
        let list = doc1.put_object(ROOT, "list", ObjType::List).unwrap();

        doc1.insert(&list, 0, 10).unwrap();
        doc1.insert(&list, 1, 20).unwrap();
        doc1.insert(&list, 2, 30).unwrap();
        doc1.insert(&list, 3, 40).unwrap();
        doc1.insert(&list, 4, 50).unwrap();
        doc1.insert(&list, 5, 60).unwrap();

        let heads1 = doc1.get_heads();

        let mut doc2 = doc1.fork();
        let mut doc3 = doc1.fork();

        // doc 2 makes a conflicting counter and incrments it
        doc2.put(&list, 2, ScalarValue::counter(10)).unwrap();
        doc2.increment(&list, 2, 1).unwrap();
        doc2.increment(&list, 2, 1).unwrap();
        doc2.increment(&list, 2, 1).unwrap();

        doc2.put(&list, 3, ScalarValue::counter(100)).unwrap();
        doc2.increment(&list, 3, 10).unwrap();
        doc2.increment(&list, 3, 10).unwrap();
        doc2.increment(&list, 3, 10).unwrap();

        doc2.increment(&list, 2, 1).unwrap();
        doc2.increment(&list, 3, 10).unwrap();

        // doc 3 does the same in the opposite order so we'll have reversed winners

        doc3.put(&list, 3, ScalarValue::counter(101)).unwrap();
        doc3.increment(&list, 3, 11).unwrap();
        doc3.increment(&list, 3, 11).unwrap();
        doc3.increment(&list, 3, 11).unwrap();

        doc3.put(&list, 2, ScalarValue::counter(11)).unwrap();
        doc3.increment(&list, 2, 2).unwrap();
        doc3.increment(&list, 2, 2).unwrap();
        doc3.increment(&list, 2, 2).unwrap();

        doc3.increment(&list, 3, 11).unwrap();
        doc3.increment(&list, 2, 2).unwrap();

        doc3.put(&list, 4, ScalarValue::counter(99)).unwrap();
        doc3.increment(&list, 4, 1).unwrap();
        doc3.increment(&list, 4, 1).unwrap();
        doc3.increment(&list, 4, 1).unwrap();
        doc3.delete(&list, 4).unwrap();

        doc3.insert(&list, 5, ScalarValue::counter(199)).unwrap();
        doc3.increment(&list, 5, 3).unwrap();
        doc3.increment(&list, 5, 3).unwrap();
        doc3.increment(&list, 5, 3).unwrap();
        doc3.delete(&list, 5).unwrap();

        doc1.merge(&mut doc2).unwrap();
        doc1.merge(&mut doc3).unwrap();

        let heads2 = doc1.get_heads();

        doc1.put(&list, 2, 0).unwrap();
        doc1.put(&list, 3, 0).unwrap();

        let patches = doc1.diff(&heads1, &heads2);

        let exp = exp(patches);
        assert_eq!(
            exp.first(),
            Some(ObservedPatch {
                path: "/list/2".into(),
                action: ObservedAction::PutSeq {
                    value: ScalarValue::counter(19).into(),
                    conflict: true
                },
            })
            .as_ref()
        );
        assert_eq!(
            exp.get(1),
            Some(ObservedPatch {
                path: "/list/3".into(),
                action: ObservedAction::PutSeq {
                    value: ScalarValue::counter(140).into(),
                    conflict: true,
                },
            })
            .as_ref()
        );
        assert_eq!(
            exp.get(2),
            Some(ObservedPatch {
                path: "/list/4".into(),
                action: ObservedAction::DelSeq,
            })
            .as_ref()
        );
        assert_eq!(exp.get(3), None);
    }

    #[test]
    fn diff_of_lists_with_concurrent_deletes_and_puts() {
        let mut doc1 = AutoCommit::default();
        let list = doc1.put_object(ROOT, "list", ObjType::List).unwrap();

        doc1.insert(&list, 0, 10).unwrap();
        doc1.insert(&list, 1, 20).unwrap();
        doc1.insert(&list, 2, 30).unwrap();
        doc1.insert(&list, 3, 40).unwrap();
        doc1.insert(&list, 4, 50).unwrap();
        doc1.insert(&list, 5, 60).unwrap();

        let heads1 = doc1.get_heads();

        let mut doc2 = doc1.fork();
        let mut doc3 = doc1.fork();

        doc2.put(&list, 3, "A").unwrap();
        doc2.put(&list, 3, "B").unwrap();
        doc2.put(&list, 3, "C").unwrap();
        doc2.put(&list, 4, "!").unwrap();
        doc2.delete(&list, 4).unwrap();

        let heads1a = doc2.get_heads();

        doc3.put(&list, 3, "!").unwrap();
        doc3.delete(&list, 3).unwrap();
        doc3.put(&list, 3, "X").unwrap();
        doc3.put(&list, 3, "Y").unwrap();
        doc3.put(&list, 3, "Z").unwrap();

        let heads1b = doc3.get_heads();

        doc1.merge(&mut doc2).unwrap();
        doc1.merge(&mut doc3).unwrap();

        let heads2 = doc1.get_heads();

        let patches = doc1.diff(&heads1, &heads2);
        let exp1 = exp(patches);
        assert_eq!(
            exp1.first(),
            Some(ObservedPatch {
                path: "/list/3".into(),
                action: ObservedAction::PutSeq {
                    value: ScalarValue::Str("C".into()).into(),
                    conflict: false,
                },
            })
            .as_ref()
        );
        assert_eq!(
            exp1.get(1),
            Some(ObservedPatch {
                path: "/list/4".into(),
                action: ObservedAction::PutSeq {
                    value: ScalarValue::Str("Z".into()).into(),
                    conflict: false,
                },
            })
            .as_ref()
        );

        let patches = doc1.diff(&heads1a, &heads2);
        let exp2 = exp(patches);
        assert_eq!(
            exp2.first(),
            Some(ObservedPatch {
                path: "/list/4".into(),
                action: ObservedAction::Insert {
                    values: vec![ScalarValue::Str("Z".into()).into()],
                },
            })
            .as_ref()
        );

        let patches = doc1.diff(&heads1b, &heads2);
        let exp3 = exp(patches);
        assert_eq!(
            exp3.first(),
            Some(ObservedPatch {
                path: "/list/3".into(),
                action: ObservedAction::Insert {
                    values: vec![ScalarValue::Str("C".into()).into()],
                }
            })
            .as_ref()
        );
    }

    #[test]
    fn diff_counter_exposed() {
        let mut doc1 = AutoCommit::default();
        doc1.put(ROOT, "key", "x").unwrap();

        let mut doc2 = doc1.fork();
        let mut doc3 = doc1.fork();

        doc2.put(ROOT, "key", ScalarValue::counter(10)).unwrap();

        doc1.merge(&mut doc2).unwrap();

        let heads1 = doc1.get_heads();

        doc2.increment(ROOT, "key", 1).unwrap();
        doc2.increment(ROOT, "key", 1).unwrap();

        doc3.put(ROOT, "key", 1).unwrap();
        doc3.put(ROOT, "key", 2).unwrap();
        doc3.put(ROOT, "key", 3).unwrap();
        doc3.put(ROOT, "key", 4).unwrap();

        doc1.merge(&mut doc2).unwrap();
        doc1.merge(&mut doc3).unwrap();

        doc2.increment(ROOT, "key", 1).unwrap();
        doc2.increment(ROOT, "key", 1).unwrap();

        let heads2a = doc1.get_heads();

        doc3.delete(ROOT, "key").unwrap();
        doc1.merge(&mut doc3).unwrap();

        let heads2b = doc1.get_heads();

        let patches = doc1.diff(&heads1, &heads2a);
        let exp1 = exp(patches);
        assert_eq!(
            exp1.first(),
            Some(ObservedPatch {
                path: "/key".into(),
                action: ObservedAction::PutMap {
                    value: ScalarValue::Int(4).into(),
                    conflict: true,
                },
            })
            .as_ref()
        );

        let patches = doc1.diff(&heads2a, &heads2b);
        let exp1 = exp(patches);
        assert_eq!(
            exp1.first(),
            Some(ObservedPatch {
                path: "/key".into(),
                action: ObservedAction::PutMap {
                    value: ScalarValue::Counter(12.into()).into(),
                    conflict: false,
                },
            })
            .as_ref()
        );
    }

    #[test]
    fn simple_marks() {
        let mut doc1 = AutoCommit::default();
        let text = doc1.put_object(ROOT, "text", ObjType::Text).unwrap();
        doc1.splice_text(&text, 0, 0, "the quick fox jumps over the lazy dog")
            .unwrap();
        let heads1 = doc1.get_heads();
        doc1.mark(
            text,
            Mark::new("bold".into(), ScalarValue::Boolean(true), 3, 6),
            crate::marks::ExpandMark::After,
        )
        .unwrap();

        let heads2 = doc1.get_heads();
        let patches12 = doc1.diff(&heads1, &heads2);
        let exp1 = exp(patches12);
        assert_eq!(
            exp1,
            vec![ObservedPatch {
                path: "/text".into(),
                action: ObservedAction::Mark(vec![ObservedMark {
                    start: 3,
                    end: 6,
                    name: "bold".to_string(),
                    value: ScalarValue::Boolean(true),
                }]),
            }]
        );

        let patches21 = doc1.diff(&heads2, &heads1);
        let exp2 = exp(patches21);
        assert_eq!(
            exp2,
            vec![ObservedPatch {
                path: "/text".into(),
                action: ObservedAction::Mark(vec![ObservedMark {
                    start: 3,
                    end: 6,
                    name: "bold".to_string(),
                    value: ScalarValue::Null,
                }]),
            }]
        );
    }

    #[test]
    fn diff_with_before_and_after_heads() {
        let mut doc = AutoCommit::new();
        doc.set_text_rep(TextRepresentation::String);

        let text = doc.put_object(ROOT, "value", ObjType::Text).unwrap();
        doc.splice_text(&text, 0, 0, "aaa").unwrap();
        let heads1 = doc.get_heads();

        let text = doc.put_object(ROOT, "value", ObjType::Text).unwrap();
        doc.splice_text(&text, 0, 0, "bbb").unwrap();
        let heads2 = doc.get_heads();

        let patch12 = doc.diff(&heads1, &heads2);
        assert_eq!(
            exp(patch12),
            vec![
                ObservedPatch {
                    path: "/value".into(),
                    action: ObservedAction::PutMap {
                        value: Value::Object(ObjType::Text),
                        conflict: false,
                    }
                },
                ObservedPatch {
                    path: "/value/0".into(),
                    action: ObservedAction::SpliceText("bbb".to_string()),
                },
            ]
        );

        let patch21 = doc.diff(&heads2, &heads1);
        assert_eq!(
            exp(patch21),
            vec![
                ObservedPatch {
                    path: "/value".into(),
                    action: ObservedAction::PutMap {
                        value: Value::Object(ObjType::Text),
                        conflict: false,
                    }
                },
                ObservedPatch {
                    path: "/value/0".into(),
                    action: ObservedAction::SpliceText("aaa".to_string()),
                },
            ]
        );
    }

    #[test]
    fn update_map_diff_incremental() {
        let mut doc = AutoCommit::new();
        let text = doc.put_object(ROOT, "text", ObjType::Text).unwrap();
        doc.splice_text(&text, 0, 0, "Hello, World!").unwrap();
        doc.update_diff_cursor();
        let block = doc.split_block(&text, 5).unwrap();
        doc.update_object(
            &block,
            &hydrate_map! {
                "type" => "unordered-list-item",
                "parents" => hydrate_list!["ordered-list-item", "unordered-list-item"],
                "attrs" => hydrate_map! {}
            }
            .into(),
        )
        .unwrap();
        let patches = exp(doc.diff_incremental());
        let patches_by_path = patches.into_iter().fold(
            std::collections::HashMap::<_, Vec<_>>::new(),
            |mut acc, patch| {
                acc.entry(patch.path.clone())
                    .or_default()
                    .push(patch.action);
                acc
            },
        );
        assert_eq!(
            patches_by_path["/text/5"],
            vec![ObservedAction::Insert {
                values: vec![Value::Object(ObjType::Map)],
            }]
        );

        assert_eq!(
            patches_by_path["/text/5/type"],
            vec![ObservedAction::PutMap {
                value: Value::Scalar(Cow::Owned(ScalarValue::Str("unordered-list-item".into()))),
                conflict: false,
            }]
        );

        assert_eq!(
            patches_by_path["/text/5/parents"],
            vec![ObservedAction::PutMap {
                value: Value::Object(ObjType::List),
                conflict: false,
            }]
        );

        assert_eq!(
            patches_by_path["/text/5/attrs"],
            vec![ObservedAction::PutMap {
                value: Value::Object(ObjType::Map),
                conflict: false,
            }]
        );

        assert_eq!(
            patches_by_path["/text/5/parents/0"],
            vec![ObservedAction::Insert {
                values: vec![
                    Value::Scalar(Cow::Owned(ScalarValue::Str("ordered-list-item".into()))),
                    Value::Scalar(Cow::Owned(ScalarValue::Str("unordered-list-item".into())))
                ]
            }]
        );

        assert_eq!(patches_by_path.len(), 5);
    }

    #[test]
    fn join_block_diff_incremental() {
        let mut doc = AutoCommit::new();
        let text = doc.put_object(ROOT, "text", ObjType::Text).unwrap();
        doc.splice_text(&text, 0, 0, "Hello, World!").unwrap();
        doc.split_block(&text, 5).unwrap();
        doc.update_diff_cursor();
        doc.join_block(&text, 5).unwrap();
        let patches = exp(doc.diff_incremental());
        assert_eq!(
            patches,
            vec![ObservedPatch {
                path: "/text/5".into(),
                action: ObservedAction::DelSeq {},
            }]
        );
    }
}<|MERGE_RESOLUTION|>--- conflicted
+++ resolved
@@ -135,23 +135,10 @@
 pub(crate) fn log_diff(doc: &Automerge, before: &Clock, after: &Clock, patch_log: &mut PatchLog) {
     for (obj, ops) in doc.ops().iter_objs() {
         let mut diff = RichTextDiff::new(doc);
-<<<<<<< HEAD
-        let ops_by_key = ops.diff(before, after).group_by(|d| d.op.elemid_or_key());
+        let ops_by_key = ops.diff(before, after).chunk_by(|d| d.op.elemid_or_key());
         let diffs = ops_by_key
             .into_iter()
             .filter_map(|(_key, key_ops)| process(key_ops, before, after, &mut diff));
-=======
-        let ops_by_key = ops.chunk_by(|o| o.as_op(doc.osd()).elemid_or_key());
-        let diffs = ops_by_key.into_iter().filter_map(|(_key, key_ops)| {
-            process(
-                key_ops.map(|i| i.as_op(doc.osd())),
-                before,
-                after,
-                &mut diff,
-            )
-        });
->>>>>>> 2e3ba297
-
         if obj.typ == ObjType::Text && matches!(patch_log.text_rep(), TextRepresentation::String) {
             log_text_diff(patch_log, &obj, diffs)
         } else if obj.typ.is_sequence() {
