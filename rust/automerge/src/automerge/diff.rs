use itertools::Itertools;
use std::ops::Deref;
<<<<<<< HEAD
use std::rc::Rc;
=======
use std::ops::RangeBounds;
use std::sync::Arc;
>>>>>>> e1bb43e3

use crate::patches::TextRepresentation;
use crate::{
    marks::{RichText, RichTextStateMachine},
    patches::PatchLog,
    types::{Clock, ListEncoding, ObjMeta, Op, ScalarValue},
    Automerge, ObjType, OpType,
};

#[derive(Clone, Debug)]
struct Winner<'a> {
    op: &'a Op,
    clock: &'a Clock,
    cross_visible: bool,
    conflict: bool,
}

impl<'a> Deref for Winner<'a> {
    type Target = Op;

    fn deref(&self) -> &'a Self::Target {
        self.op
    }
}

fn process<'a, T: Iterator<Item = &'a Op>>(
    ops: T,
    before: &'a Clock,
    after: &'a Clock,
    diff: &mut RichTextDiff<'a>,
) -> Option<Patch<'a>> {
    let mut before_op = None;
    let mut after_op = None;

    for op in ops {
        let predates_before = op.predates(before);
        let predates_after = op.predates(after);

        if predates_before && !op.was_deleted_before(before) {
            push_top(&mut before_op, op, predates_after, before);
        }

        if predates_after && !op.was_deleted_before(after) {
            push_top(&mut after_op, op, predates_before, after);
        }
    }
    resolve(before_op, after_op, diff)
}

fn push_top<'a>(top: &mut Option<Winner<'a>>, op: &'a Op, cross_visible: bool, clock: &'a Clock) {
    match &op.action {
        OpType::Increment(_) => {} // can ignore - info captured inside Counter
        _ => {
            top.replace(Winner {
                op,
                clock,
                cross_visible,
                conflict: top.is_some(),
            });
        }
    }
}

fn resolve<'a>(
    before: Option<Winner<'a>>,
    after: Option<Winner<'a>>,
    diff: &mut RichTextDiff<'a>,
) -> Option<Patch<'a>> {
    diff.process(&before, &after);
    match (before, after) {
        (_, Some(after)) if after.is_mark() => None,
        (Some(before), _) if before.is_mark() => None,
        (None, Some(after)) => Some(Patch::New(after, diff.after.current().cloned())),
        (Some(before), None) => Some(Patch::Delete(before)),
        (Some(before), Some(after)) if before.op.id == after.op.id => Some(Patch::Old {
            before,
            after,
            marks: diff.current(),
        }),
        (Some(before), Some(after)) if before.op.id != after.op.id => Some(Patch::Update {
            before,
            after,
            marks: diff.after.current().cloned(),
        }),
        _ => None,
    }
}

#[derive(Debug, Clone)]
enum Patch<'a> {
<<<<<<< HEAD
    New(Winner<'a>, Option<Rc<RichText>>),
    Old {
        before: Winner<'a>,
        after: Winner<'a>,
        marks: Option<Rc<RichText>>,
=======
    New(Winner<'a>, Option<Arc<MarkSet>>),
    Old {
        before: Winner<'a>,
        after: Winner<'a>,
        marks: Option<Arc<MarkSet>>,
>>>>>>> e1bb43e3
    },
    Update {
        before: Winner<'a>,
        after: Winner<'a>,
<<<<<<< HEAD
        marks: Option<Rc<RichText>>,
=======
        marks: Option<Arc<MarkSet>>,
>>>>>>> e1bb43e3
    },
    Delete(Winner<'a>),
}

impl<'a> Patch<'a> {
    fn op(&'a self) -> &'a Op {
        match self {
            Patch::New(op, _) => op,
            Patch::Update { after, .. } => after,
            Patch::Old { after, .. } => after,
            Patch::Delete(op) => op,
        }
    }
}

pub(crate) fn log_diff(doc: &Automerge, before: &Clock, after: &Clock, patch_log: &mut PatchLog) {
    for (obj, ops) in doc.ops().iter_objs() {
        let mut diff = RichTextDiff::new(doc);
        let ops_by_key = ops.group_by(|o| o.elemid_or_key());
        let diffs = ops_by_key
            .into_iter()
            .filter_map(|(_key, key_ops)| process(key_ops, before, after, &mut diff));

        if obj.typ == ObjType::Text && matches!(patch_log.text_rep(), TextRepresentation::String) {
            log_text_diff(patch_log, &obj, diffs)
        } else if obj.typ.is_sequence() {
            log_list_diff(patch_log, &obj, diffs);
        } else {
            log_map_diff(doc, patch_log, &obj, diffs);
        }
    }
}

fn log_list_diff<'a, I: Iterator<Item = Patch<'a>>>(
    patch_log: &mut PatchLog,
    obj: &ObjMeta,
    patches: I,
) {
    patches.fold(0, |index, patch| match patch {
        Patch::New(op, _) => {
            let value = op.value_at(Some(op.clock)).into();
            patch_log.insert(obj, index, value, op.id, op.conflict);
            index + 1
        }
        Patch::Update { before, after, .. } => {
            let conflict = !before.conflict && after.conflict;
            if after.cross_visible {
                let value = after.value_at(Some(after.clock)).into();
                patch_log.put_seq(obj, index, value, after.id, conflict, true)
            } else {
                let value = after.value_at(Some(after.clock)).into();
                patch_log.put_seq(obj, index, value, after.id, conflict, false)
            }
            index + 1
        }
        Patch::Old {
            before,
            after,
            marks,
        } => {
            if !before.conflict && after.conflict {
                patch_log.flag_conflict_seq(obj, index);
            }
            if let Some(n) = get_inc(&before, &after) {
                patch_log.increment_seq(obj, index, n, after.id);
            }
            if let Some(marks) = &marks {
                patch_log.mark(obj, index, 1, marks)
            }
            index + 1
        }
        Patch::Delete(_) => {
            patch_log.delete_seq(obj, index, 1);
            index
        }
    });
}

fn log_text_diff<'a, I: Iterator<Item = Patch<'a>>>(
    patch_log: &mut PatchLog,
    obj: &ObjMeta,
    patches: I,
) {
    let encoding = ListEncoding::Text;
    patches.fold(0, |index, patch| match &patch {
        Patch::New(op, marks) => {
            if op.is_put() {
                patch_log.splice(obj, index, op.to_str(), marks.clone());
            } else {
                // blocks
                let value = op.value_at(Some(op.clock)).into();
                patch_log.insert(obj, index, value, op.id, op.conflict);
            }
            index + op.width(encoding)
        }
        Patch::Update {
            before,
            after,
            marks,
        } => {
            patch_log.delete_seq(obj, index, before.width(encoding));
            patch_log.splice(obj, index, after.to_str(), marks.clone());
            index + after.width(encoding)
        }
        Patch::Old { after, marks, .. } => {
            let len = after.width(encoding);
            if let Some(marks) = marks {
                patch_log.mark(obj, index, len, marks)
            }
            index + len
        }
        Patch::Delete(before) => {
            patch_log.delete_seq(obj, index, before.width(encoding));
            index
        }
    });
}

fn log_map_diff<'a, I: Iterator<Item = Patch<'a>>>(
    doc: &Automerge,
    patch_log: &mut PatchLog,
    obj: &ObjMeta,
    diffs: I,
) {
    diffs
        .filter_map(|patch| Some((get_prop(doc, patch.op())?, patch)))
        .for_each(|(key, patch)| match patch {
            Patch::New(op, _) => {
                let value = op.value_at(Some(op.clock)).into();
                patch_log.put_map(obj, key, value, op.id, op.conflict, false)
            }
            Patch::Update { before, after, .. } => {
                let conflict = !before.conflict && after.conflict;
                if after.cross_visible {
                    let value = after.value_at(Some(after.clock)).into();
                    patch_log.put_map(obj, key, value, after.id, conflict, true)
                } else {
                    let value = after.value_at(Some(after.clock)).into();
                    patch_log.put_map(obj, key, value, after.id, conflict, false)
                }
            }
            Patch::Old { before, after, .. } => {
                if !before.conflict && after.conflict {
                    patch_log.flag_conflict_map(obj, key);
                }
                if let Some(n) = get_inc(&before, &after) {
                    patch_log.increment_map(obj, key, n, after.id);
                }
            }
            Patch::Delete(_) => patch_log.delete_map(obj, key),
        });
}

fn get_prop<'a>(doc: &'a Automerge, op: &Op) -> Option<&'a str> {
    Some(doc.ops().m.props.safe_get(op.key.prop_index()?)?)
}

fn get_inc(before: &Winner<'_>, after: &Winner<'_>) -> Option<i64> {
    if let (Some(ScalarValue::Counter(before_c)), Some(ScalarValue::Counter(after_c))) =
        (before.scalar_value(), after.scalar_value())
    {
        let n = after_c.value_at(after.clock) - before_c.value_at(before.clock);
        if n != 0 {
            return Some(n);
        }
    }
    None
}

#[derive(Debug, Clone)]
struct RichTextDiff<'a> {
    doc: &'a Automerge,
    before: RichTextStateMachine<'a>,
    after: RichTextStateMachine<'a>,
}

impl<'a> RichTextDiff<'a> {
    fn new(doc: &'a Automerge) -> Self {
        RichTextDiff {
            doc,
            before: RichTextStateMachine::default(),
            after: RichTextStateMachine::default(),
        }
    }

<<<<<<< HEAD
    fn current(&self) -> Option<Rc<RichText>> {
=======
    fn current(&self) -> Option<Arc<MarkSet>> {
>>>>>>> e1bb43e3
        // do this without all the cloning - cache the result
        let b = self.before.current().cloned().unwrap_or_default();
        let a = self.after.current().cloned().unwrap_or_default();
        if a != b {
            let result = b.diff(&a);
            Some(Arc::new(result))
        } else {
            None
        }
    }

    fn process(&mut self, before: &Option<Winner<'a>>, after: &Option<Winner<'a>>) {
        if let Some(w) = &before {
            self.before.process(w.op, &self.doc.ops.m);
        }
        if let Some(w) = &after {
            self.after.process(w.op, &self.doc.ops.m);
        }
    }
}

#[cfg(test)]
mod tests {

    use crate::{
        marks::Mark, transaction::Transactable, types::MarkData, AutoCommit, ObjType, Patch,
        PatchAction, Prop, ScalarValue, Value, ROOT,
    };
    use itertools::Itertools;

    #[derive(Debug, Clone, PartialEq)]
    struct ObservedPatch {
        action: ObservedAction,
        path: String,
    }

    #[derive(Debug, Clone, PartialEq)]
    enum ObservedAction {
        PutMap {
            value: Value<'static>,
            conflict: bool,
        },
        PutSeq {
            value: Value<'static>,
            conflict: bool,
        },
        Insert {
            values: Vec<Value<'static>>,
        },
        DelMap,
        DelSeq,
        Increment(i64),
        SpliceText(String),
        Mark(Vec<ObservedMark>),
        Conflict(Prop),
    }

    #[derive(Debug, Clone, PartialEq)]
    struct ObservedMark {
        start: usize,
        end: usize,
        name: String,
        value: ScalarValue,
    }

    fn ex_path_and<I: Iterator<Item = Prop>, V: Into<Prop>>(props: I, val: V) -> String {
        format!("/{}", props.chain(Some(val.into())).join("/"))
    }

    impl From<&Patch> for ObservedPatch {
        fn from(patch: &Patch) -> Self {
            let path = patch.path.iter().map(|(_, prop)| prop).cloned();
            match patch.action.clone() {
                PatchAction::PutMap {
                    key,
                    value,
                    conflict,
                    ..
                } => ObservedPatch {
                    action: ObservedAction::PutMap {
                        value: value.0,
                        conflict,
                    },
                    path: ex_path_and(path, key),
                },
                PatchAction::PutSeq {
                    index,
                    value,
                    conflict,
                    ..
                } => ObservedPatch {
                    action: ObservedAction::PutSeq {
                        value: value.0,
                        conflict,
                    },
                    path: ex_path_and(path, index),
                },
                PatchAction::DeleteMap { key } => ObservedPatch {
                    action: ObservedAction::DelMap,
                    path: ex_path_and(path, key),
                },
                PatchAction::DeleteSeq { index, .. } => ObservedPatch {
                    action: ObservedAction::DelSeq,
                    path: ex_path_and(path, index),
                },
                PatchAction::Increment { prop, value } => ObservedPatch {
                    action: ObservedAction::Increment(value),
                    path: ex_path_and(path, prop),
                },
                PatchAction::Insert { index, values, .. } => ObservedPatch {
                    action: ObservedAction::Insert {
                        values: values.into_iter().map(|(v, _, _)| v.clone()).collect(),
                    },
                    path: ex_path_and(path, index),
                },
                PatchAction::SpliceText { index, value, .. } => ObservedPatch {
                    action: ObservedAction::SpliceText(value.make_string()),
                    path: ex_path_and(path, index),
                },
                PatchAction::Mark { marks } => ObservedPatch {
                    action: ObservedAction::Mark(
                        marks
                            .into_iter()
                            .map(|Mark { start, end, data }| {
                                let MarkData { name, value } = data.as_ref();
                                ObservedMark {
                                    start,
                                    end,
                                    name: name.to_string(),
                                    value: value.clone(),
                                }
                            })
                            .collect(),
                    ),
                    path: format!("/{}", path.clone().join("/")),
                },
                PatchAction::Conflict { prop } => ObservedPatch {
                    action: ObservedAction::Conflict(prop),
                    path: format!("/{}", path.clone().join("/")),
                },
                PatchAction::SplitBlock { .. } => todo!(),
                PatchAction::JoinBlock { .. } => todo!(),
                PatchAction::UpdateBlock { .. } => todo!(),
            }
        }
    }

    fn exp(patches: Vec<Patch>) -> Vec<ObservedPatch> {
        patches.iter().map(|p| p.into()).collect()
    }

    #[test]
    fn basic_diff_map_put1() {
        let mut doc = AutoCommit::default();
        doc.put(ROOT, "key", "value1").unwrap();
        let heads1 = doc.get_heads();
        doc.put(ROOT, "key", "value2a").unwrap();
        doc.put(ROOT, "key", "value2b").unwrap();
        doc.put(ROOT, "key", "value2c").unwrap();
        let heads2 = doc.get_heads();
        doc.put(ROOT, "key", "value3").unwrap();
        let patches = doc.diff(&heads1, &heads2);

        assert_eq!(
            exp(patches),
            vec![ObservedPatch {
                path: "/key".into(),
                action: ObservedAction::PutMap {
                    value: "value2c".into(),
                    conflict: false,
                },
            }]
        );
    }

    #[test]
    fn basic_diff_map_put_conflict() {
        let mut doc1 = AutoCommit::default();
        doc1.put(ROOT, "key", "value1").unwrap();
        let heads1 = doc1.get_heads();

        let mut doc2 = doc1.fork();

        doc2.put(ROOT, "key", "v2_value2a").unwrap();
        doc2.put(ROOT, "key", "v2_value2b").unwrap();
        doc2.put(ROOT, "key", "v2_value2c").unwrap();

        doc1.put(ROOT, "key", "v1_value2a").unwrap();

        doc1.merge(&mut doc2).unwrap();

        let heads2 = doc1.get_heads();
        doc1.put(ROOT, "key", "value3").unwrap();
        let patches = doc1.diff(&heads1, &heads2);

        assert_eq!(
            exp(patches),
            vec![ObservedPatch {
                path: "/key".into(),
                action: ObservedAction::PutMap {
                    value: "v2_value2c".into(),
                    conflict: true,
                },
            }]
        );
    }

    #[test]
    fn basic_diff_map_put_conflict_with_del() {
        let mut doc1 = AutoCommit::default();
        doc1.put(ROOT, "key1", "value1").unwrap();
        doc1.put(ROOT, "key2", "value2").unwrap();
        let heads1 = doc1.get_heads();

        let mut doc2 = doc1.fork();

        doc2.put(ROOT, "key1", "doc2_value2").unwrap();
        doc2.delete(ROOT, "key2").unwrap();

        doc1.delete(ROOT, "key1").unwrap();
        doc1.put(ROOT, "key2", "doc1_value2").unwrap();

        doc1.merge(&mut doc2).unwrap();

        let heads2 = doc1.get_heads();
        doc1.put(ROOT, "key", "value3").unwrap();
        let patches = doc1.diff(&heads1, &heads2);

        assert_eq!(
            exp(patches),
            vec![
                ObservedPatch {
                    path: "/key1".into(),
                    action: ObservedAction::PutMap {
                        value: "doc2_value2".into(),
                        conflict: false,
                    },
                },
                ObservedPatch {
                    path: "/key2".into(),
                    action: ObservedAction::PutMap {
                        value: "doc1_value2".into(),
                        conflict: false,
                    },
                },
            ]
        );
    }

    #[test]
    fn basic_diff_map_put_conflict_old_value() {
        let mut doc1 = AutoCommit::default();
        doc1.put(ROOT, "key", "value1").unwrap();

        let mut doc2 = doc1.fork();

        doc1.put(ROOT, "key", "v1_value2a").unwrap();

        let heads1 = doc1.get_heads();

        doc2.put(ROOT, "key", "v2_value2a").unwrap();
        doc2.put(ROOT, "key", "v2_value2b").unwrap();
        doc2.put(ROOT, "key", "v2_value2c").unwrap();

        doc1.merge(&mut doc2).unwrap();

        let heads2 = doc1.get_heads();
        doc1.put(ROOT, "key", "value3").unwrap();
        let patches = doc1.diff(&heads1, &heads2);

        assert_eq!(
            exp(patches),
            vec![ObservedPatch {
                path: "/key".into(),
                action: ObservedAction::PutMap {
                    value: "v2_value2c".into(),
                    conflict: true,
                },
            }]
        );
    }

    #[test]
    fn basic_diff_map_put_conflict_old_value_and_del() {
        let mut doc1 = AutoCommit::default();
        doc1.put(ROOT, "key", "value1").unwrap();

        let mut doc2 = doc1.fork();

        doc1.put(ROOT, "key", "v1_value2a").unwrap();

        let heads1 = doc1.get_heads();

        doc2.put(ROOT, "key", "v2_value2a").unwrap();
        doc2.put(ROOT, "key", "v2_value2b").unwrap();
        doc2.put(ROOT, "key", "v2_value2c").unwrap();
        doc2.delete(ROOT, "key").unwrap();

        doc1.merge(&mut doc2).unwrap();

        let heads2 = doc1.get_heads();
        doc1.put(ROOT, "key", "value3").unwrap();
        let patches = doc1.diff(&heads1, &heads2);

        assert_eq!(exp(patches), vec![],);
    }

    #[test]
    fn basic_diff_map_del1() {
        let mut doc = AutoCommit::default();
        doc.put(ROOT, "key", "value1").unwrap();
        let heads1 = doc.get_heads();
        doc.delete(ROOT, "key").unwrap();
        let heads2 = doc.get_heads();
        doc.put(ROOT, "key", "value3").unwrap();
        let patches = doc.diff(&heads1, &heads2);

        assert_eq!(
            exp(patches),
            vec![ObservedPatch {
                path: "/key".into(),
                action: ObservedAction::DelMap,
            }]
        );
    }

    #[test]
    fn basic_diff_map_del2() {
        let mut doc = AutoCommit::default();
        doc.put(ROOT, "key", "value1").unwrap();
        let heads1 = doc.get_heads();
        doc.put(ROOT, "key", "value2a").unwrap();
        doc.put(ROOT, "key", "value2b").unwrap();
        doc.delete(ROOT, "key").unwrap();
        let heads2 = doc.get_heads();
        doc.put(ROOT, "key", "value3").unwrap();
        let patches = doc.diff(&heads1, &heads2);

        assert_eq!(
            exp(patches),
            vec![ObservedPatch {
                path: "/key".into(),
                action: ObservedAction::DelMap,
            }]
        );
    }

    #[test]
    fn basic_diff_map_del3() {
        let mut doc = AutoCommit::default();
        doc.put(ROOT, "key", "value1").unwrap();
        let heads1 = doc.get_heads();
        doc.put(ROOT, "key", "value2a").unwrap();
        doc.put(ROOT, "key", "value2b").unwrap();
        doc.delete(ROOT, "key").unwrap();
        doc.put(ROOT, "key", "value2c").unwrap();
        let heads2 = doc.get_heads();
        doc.put(ROOT, "key", "value3").unwrap();
        let patches = doc.diff(&heads1, &heads2);

        assert_eq!(
            exp(patches),
            vec![ObservedPatch {
                path: "/key".into(),
                action: ObservedAction::PutMap {
                    value: "value2c".into(),
                    conflict: false,
                },
            }]
        );
    }

    #[test]
    fn basic_diff_map_counter1() {
        let mut doc = AutoCommit::default();
        doc.put(ROOT, "key", ScalarValue::counter(10)).unwrap();
        let heads1 = doc.get_heads();
        doc.increment(ROOT, "key", 3).unwrap();
        doc.increment(ROOT, "key", 4).unwrap();
        doc.increment(ROOT, "key", 5).unwrap();
        let heads2 = doc.get_heads();
        doc.put(ROOT, "key", "overwrite").unwrap();
        let patches = doc.diff(&heads1, &heads2);

        assert_eq!(
            exp(patches),
            vec![ObservedPatch {
                path: "/key".into(),
                action: ObservedAction::Increment(12),
            }]
        );
    }

    #[test]
    fn basic_diff_map_counter2() {
        let mut doc = AutoCommit::default();
        let heads1 = doc.get_heads();
        doc.put(ROOT, "key", ScalarValue::counter(10)).unwrap();
        doc.increment(ROOT, "key", 3).unwrap();
        doc.increment(ROOT, "key", 4).unwrap();
        let heads2 = doc.get_heads();
        doc.increment(ROOT, "key", 5).unwrap();
        doc.put(ROOT, "key", "overwrite").unwrap();
        let patches = doc.diff(&heads1, &heads2);

        assert_eq!(
            exp(patches),
            vec![ObservedPatch {
                path: "/key".into(),
                action: ObservedAction::PutMap {
                    value: ScalarValue::counter(17).into(),
                    conflict: false,
                },
            }]
        );
    }

    #[test]
    fn basic_diff_list_insert1() {
        let mut doc = AutoCommit::default();
        let list = doc.put_object(ROOT, "list", ObjType::List).unwrap();
        doc.insert(&list, 0, 10).unwrap();
        doc.insert(&list, 1, 20).unwrap();
        doc.insert(&list, 2, 30).unwrap();
        doc.insert(&list, 3, 40).unwrap();
        let heads1 = doc.get_heads();
        doc.insert(&list, 1, 25).unwrap();
        doc.insert(&list, 3, 35).unwrap();
        doc.delete(&list, 0).unwrap();
        let heads2 = doc.get_heads();
        let patches = doc.diff(&heads1, &heads2);
        assert_eq!(
            exp(patches),
            vec![
                ObservedPatch {
                    path: "/list/0".into(),
                    action: ObservedAction::DelSeq,
                },
                ObservedPatch {
                    path: "/list/0".into(),
                    action: ObservedAction::Insert {
                        values: vec![25.into()],
                    },
                },
                ObservedPatch {
                    path: "/list/2".into(),
                    action: ObservedAction::Insert {
                        values: vec![35.into()],
                    },
                },
            ]
        );
    }

    #[test]
    fn basic_diff_list_insert2() {
        let mut doc = AutoCommit::default();
        let list = doc.put_object(ROOT, "list", ObjType::List).unwrap();
        doc.insert(&list, 0, 10).unwrap();
        doc.insert(&list, 1, 20).unwrap();
        doc.insert(&list, 2, 30).unwrap();
        doc.insert(&list, 3, 40).unwrap();
        let heads1 = doc.get_heads();
        doc.insert(&list, 1, 25).unwrap();
        doc.insert(&list, 1, 26).unwrap();
        doc.insert(&list, 1, 27).unwrap();
        doc.insert(&list, 1, 28).unwrap();
        let heads2 = doc.get_heads();
        let patches = doc.diff(&heads1, &heads2);
        assert_eq!(
            exp(patches),
            vec![ObservedPatch {
                path: "/list/1".into(),
                action: ObservedAction::Insert {
                    values: vec![28.into(), 27.into(), 26.into(), 25.into(),],
                }
            },]
        );
    }

    #[test]
    fn diff_list_concurrent_update() {
        let mut doc1 = AutoCommit::default();
        let list = doc1.put_object(ROOT, "list", ObjType::List).unwrap();

        doc1.insert(&list, 0, 10).unwrap();
        doc1.insert(&list, 1, 20).unwrap();
        doc1.insert(&list, 2, 30).unwrap();
        doc1.insert(&list, 3, 40).unwrap();
        doc1.insert(&list, 4, 50).unwrap();

        let heads1 = doc1.get_heads();

        let mut doc2 = doc1.fork();
        let mut doc3 = doc1.fork();

        doc2.insert(&list, 2, 35).unwrap();
        doc2.put(&list, 2, 36).unwrap();
        doc2.put(&list, 1, 21).unwrap();

        doc3.put(&list, 1, 19).unwrap();

        doc1.merge(&mut doc2).unwrap();
        doc1.merge(&mut doc3).unwrap();

        let heads2 = doc1.get_heads();

        let patches = doc1.diff(&heads1, &heads2);

        assert_eq!(
            exp(patches),
            vec![
                ObservedPatch {
                    path: "/list/1".into(),
                    action: ObservedAction::PutSeq {
                        value: 21.into(),
                        conflict: true,
                    },
                },
                ObservedPatch {
                    path: "/list/2".into(),
                    action: ObservedAction::Insert {
                        values: vec![36.into()],
                    },
                },
            ]
        );
    }

    #[test]
    fn diff_list_interleaved_concurrent_counters() {
        let mut doc1 = AutoCommit::default();
        let list = doc1.put_object(ROOT, "list", ObjType::List).unwrap();

        doc1.insert(&list, 0, 10).unwrap();
        doc1.insert(&list, 1, 20).unwrap();
        doc1.insert(&list, 2, 30).unwrap();
        doc1.insert(&list, 3, 40).unwrap();
        doc1.insert(&list, 4, 50).unwrap();
        doc1.insert(&list, 5, 60).unwrap();

        let heads1 = doc1.get_heads();

        let mut doc2 = doc1.fork();
        let mut doc3 = doc1.fork();

        // doc 2 makes a conflicting counter and incrments it
        doc2.put(&list, 2, ScalarValue::counter(10)).unwrap();
        doc2.increment(&list, 2, 1).unwrap();
        doc2.increment(&list, 2, 1).unwrap();
        doc2.increment(&list, 2, 1).unwrap();

        doc2.put(&list, 3, ScalarValue::counter(100)).unwrap();
        doc2.increment(&list, 3, 10).unwrap();
        doc2.increment(&list, 3, 10).unwrap();
        doc2.increment(&list, 3, 10).unwrap();

        doc2.increment(&list, 2, 1).unwrap();
        doc2.increment(&list, 3, 10).unwrap();

        // doc 3 does the same in the opposite order so we'll have reversed winners

        doc3.put(&list, 3, ScalarValue::counter(101)).unwrap();
        doc3.increment(&list, 3, 11).unwrap();
        doc3.increment(&list, 3, 11).unwrap();
        doc3.increment(&list, 3, 11).unwrap();

        doc3.put(&list, 2, ScalarValue::counter(11)).unwrap();
        doc3.increment(&list, 2, 2).unwrap();
        doc3.increment(&list, 2, 2).unwrap();
        doc3.increment(&list, 2, 2).unwrap();

        doc3.increment(&list, 3, 11).unwrap();
        doc3.increment(&list, 2, 2).unwrap();

        doc3.put(&list, 4, ScalarValue::counter(99)).unwrap();
        doc3.increment(&list, 4, 1).unwrap();
        doc3.increment(&list, 4, 1).unwrap();
        doc3.increment(&list, 4, 1).unwrap();
        doc3.delete(&list, 4).unwrap();

        doc3.insert(&list, 5, ScalarValue::counter(199)).unwrap();
        doc3.increment(&list, 5, 3).unwrap();
        doc3.increment(&list, 5, 3).unwrap();
        doc3.increment(&list, 5, 3).unwrap();
        doc3.delete(&list, 5).unwrap();

        doc1.merge(&mut doc2).unwrap();
        doc1.merge(&mut doc3).unwrap();

        let heads2 = doc1.get_heads();

        doc1.put(&list, 2, 0).unwrap();
        doc1.put(&list, 3, 0).unwrap();

        let patches = doc1.diff(&heads1, &heads2);

        let exp = exp(patches);
        assert_eq!(
            exp.get(0),
            Some(ObservedPatch {
                path: "/list/2".into(),
                action: ObservedAction::PutSeq {
                    value: ScalarValue::counter(19).into(),
                    conflict: true
                },
            })
            .as_ref()
        );
        assert_eq!(
            exp.get(1),
            Some(ObservedPatch {
                path: "/list/3".into(),
                action: ObservedAction::PutSeq {
                    value: ScalarValue::counter(140).into(),
                    conflict: true,
                },
            })
            .as_ref()
        );
        assert_eq!(
            exp.get(2),
            Some(ObservedPatch {
                path: "/list/4".into(),
                action: ObservedAction::DelSeq,
            })
            .as_ref()
        );
        assert_eq!(exp.get(3), None);
    }

    #[test]
    fn diff_of_lists_with_concurrent_deletes_and_puts() {
        let mut doc1 = AutoCommit::default();
        let list = doc1.put_object(ROOT, "list", ObjType::List).unwrap();

        doc1.insert(&list, 0, 10).unwrap();
        doc1.insert(&list, 1, 20).unwrap();
        doc1.insert(&list, 2, 30).unwrap();
        doc1.insert(&list, 3, 40).unwrap();
        doc1.insert(&list, 4, 50).unwrap();
        doc1.insert(&list, 5, 60).unwrap();

        let heads1 = doc1.get_heads();

        let mut doc2 = doc1.fork();
        let mut doc3 = doc1.fork();

        doc2.put(&list, 3, "A").unwrap();
        doc2.put(&list, 3, "B").unwrap();
        doc2.put(&list, 3, "C").unwrap();
        doc2.put(&list, 4, "!").unwrap();
        doc2.delete(&list, 4).unwrap();

        let heads1a = doc2.get_heads();

        doc3.put(&list, 3, "!").unwrap();
        doc3.delete(&list, 3).unwrap();
        doc3.put(&list, 3, "X").unwrap();
        doc3.put(&list, 3, "Y").unwrap();
        doc3.put(&list, 3, "Z").unwrap();

        let heads1b = doc3.get_heads();

        doc1.merge(&mut doc2).unwrap();
        doc1.merge(&mut doc3).unwrap();

        let heads2 = doc1.get_heads();

        let patches = doc1.diff(&heads1, &heads2);
        let exp1 = exp(patches);
        assert_eq!(
            exp1.get(0),
            Some(ObservedPatch {
                path: "/list/3".into(),
                action: ObservedAction::PutSeq {
                    value: ScalarValue::Str("C".into()).into(),
                    conflict: false,
                },
            })
            .as_ref()
        );
        assert_eq!(
            exp1.get(1),
            Some(ObservedPatch {
                path: "/list/4".into(),
                action: ObservedAction::PutSeq {
                    value: ScalarValue::Str("Z".into()).into(),
                    conflict: false,
                },
            })
            .as_ref()
        );

        let patches = doc1.diff(&heads1a, &heads2);
        let exp2 = exp(patches);
        assert_eq!(
            exp2.get(0),
            Some(ObservedPatch {
                path: "/list/4".into(),
                action: ObservedAction::Insert {
                    values: vec![ScalarValue::Str("Z".into()).into()],
                },
            })
            .as_ref()
        );

        let patches = doc1.diff(&heads1b, &heads2);
        let exp3 = exp(patches);
        assert_eq!(
            exp3.get(0),
            Some(ObservedPatch {
                path: "/list/3".into(),
                action: ObservedAction::Insert {
                    values: vec![ScalarValue::Str("C".into()).into()],
                }
            })
            .as_ref()
        );
    }

    #[test]
    fn diff_counter_exposed() {
        let mut doc1 = AutoCommit::default();
        doc1.put(ROOT, "key", "x").unwrap();

        let mut doc2 = doc1.fork();
        let mut doc3 = doc1.fork();

        doc2.put(ROOT, "key", ScalarValue::counter(10)).unwrap();

        doc1.merge(&mut doc2).unwrap();

        let heads1 = doc1.get_heads();

        doc2.increment(ROOT, "key", 1).unwrap();
        doc2.increment(ROOT, "key", 1).unwrap();

        doc3.put(ROOT, "key", 1).unwrap();
        doc3.put(ROOT, "key", 2).unwrap();
        doc3.put(ROOT, "key", 3).unwrap();
        doc3.put(ROOT, "key", 4).unwrap();

        doc1.merge(&mut doc2).unwrap();
        doc1.merge(&mut doc3).unwrap();

        doc2.increment(ROOT, "key", 1).unwrap();
        doc2.increment(ROOT, "key", 1).unwrap();

        let heads2a = doc1.get_heads();

        doc3.delete(ROOT, "key").unwrap();
        doc1.merge(&mut doc3).unwrap();

        let heads2b = doc1.get_heads();

        let patches = doc1.diff(&heads1, &heads2a);
        let exp1 = exp(patches);
        assert_eq!(
            exp1.get(0),
            Some(ObservedPatch {
                path: "/key".into(),
                action: ObservedAction::PutMap {
                    value: ScalarValue::Int(4).into(),
                    conflict: true,
                },
            })
            .as_ref()
        );

        let patches = doc1.diff(&heads2a, &heads2b);
        let exp1 = exp(patches);
        assert_eq!(
            exp1.get(0),
            Some(ObservedPatch {
                path: "/key".into(),
                action: ObservedAction::PutMap {
                    value: ScalarValue::Counter(12.into()).into(),
                    conflict: false,
                },
            })
            .as_ref()
        );
    }

    #[test]
    fn simple_marks() {
        let mut doc1 = AutoCommit::default();
        let text = doc1.put_object(ROOT, "text", ObjType::Text).unwrap();
        doc1.splice_text(&text, 0, 0, "the quick fox jumps over the lazy dog")
            .unwrap();
        let heads1 = doc1.get_heads();
        doc1.mark(
            text,
            Mark::new("bold".into(), ScalarValue::Boolean(true), 3, 6),
            crate::marks::ExpandMark::After,
        )
        .unwrap();

        let heads2 = doc1.get_heads();
        let patches12 = doc1.diff(&heads1, &heads2);
        let exp1 = exp(patches12);
        assert_eq!(
            exp1,
            vec![ObservedPatch {
                path: "/text".into(),
                action: ObservedAction::Mark(vec![ObservedMark {
                    start: 3,
                    end: 6,
                    name: "bold".to_string(),
                    value: ScalarValue::Boolean(true),
                }]),
            }]
        );

        let patches21 = doc1.diff(&heads2, &heads1);
        let exp2 = exp(patches21);
        assert_eq!(
            exp2,
            vec![ObservedPatch {
                path: "/text".into(),
                action: ObservedAction::Mark(vec![ObservedMark {
                    start: 3,
                    end: 6,
                    name: "bold".to_string(),
                    value: ScalarValue::Null,
                }]),
            }]
        );
    }
}<|MERGE_RESOLUTION|>--- conflicted
+++ resolved
@@ -1,11 +1,6 @@
 use itertools::Itertools;
 use std::ops::Deref;
-<<<<<<< HEAD
-use std::rc::Rc;
-=======
-use std::ops::RangeBounds;
 use std::sync::Arc;
->>>>>>> e1bb43e3
 
 use crate::patches::TextRepresentation;
 use crate::{
@@ -96,28 +91,16 @@
 
 #[derive(Debug, Clone)]
 enum Patch<'a> {
-<<<<<<< HEAD
-    New(Winner<'a>, Option<Rc<RichText>>),
+    New(Winner<'a>, Option<Arc<RichText>>),
     Old {
         before: Winner<'a>,
         after: Winner<'a>,
-        marks: Option<Rc<RichText>>,
-=======
-    New(Winner<'a>, Option<Arc<MarkSet>>),
-    Old {
-        before: Winner<'a>,
-        after: Winner<'a>,
-        marks: Option<Arc<MarkSet>>,
->>>>>>> e1bb43e3
+        marks: Option<Arc<RichText>>,
     },
     Update {
         before: Winner<'a>,
         after: Winner<'a>,
-<<<<<<< HEAD
-        marks: Option<Rc<RichText>>,
-=======
-        marks: Option<Arc<MarkSet>>,
->>>>>>> e1bb43e3
+        marks: Option<Arc<RichText>>,
     },
     Delete(Winner<'a>),
 }
@@ -303,11 +286,7 @@
         }
     }
 
-<<<<<<< HEAD
-    fn current(&self) -> Option<Rc<RichText>> {
-=======
-    fn current(&self) -> Option<Arc<MarkSet>> {
->>>>>>> e1bb43e3
+    fn current(&self) -> Option<Arc<RichText>> {
         // do this without all the cloning - cache the result
         let b = self.before.current().cloned().unwrap_or_default();
         let a = self.after.current().cloned().unwrap_or_default();
