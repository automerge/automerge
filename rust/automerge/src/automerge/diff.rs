use itertools::Itertools;
use std::ops::RangeBounds;
use std::sync::Arc;

<<<<<<< HEAD
use crate::automerge::{Automerge, Parents, ReadDoc, ReadDocInternal};
use crate::hydrate;
use crate::iter::{Keys, ListRange, MapRange, Spans, Values};
=======
use crate::cursor::CursorPosition;
use crate::iter::Keys;
use crate::iter::ListRange;
use crate::iter::MapRange;
use crate::iter::Values;
>>>>>>> a2ba7326
use crate::marks::Mark;
use crate::patches::TextRepresentation;
use crate::types::ObjMeta;
use crate::types::TextEncoding;
use crate::{
    marks::{MarkSet, MarkStateMachine},
    op_set2::{DiffOp, Op, OpQuery, OpType, ScalarValue},
    patches::PatchLog,
    types::{Clock, ListEncoding, Prop, Value},
    AutomergeError, ChangeHash, Cursor, ObjId as ExId, ObjType,
};

#[derive(Clone, Debug)]
struct Winner<'a> {
    op: Op<'a>,
    value_at: Option<ScalarValue<'a>>,
    // clock: &'a Clock,
    // Whether the op was in the history of the other clock
    cross_visible: bool,
    conflict: bool,
}

impl<'a> Winner<'a> {
    fn value(&self) -> hydrate::Value {
        if let Some(v) = &self.value_at {
            hydrate::Value::Scalar(v.to_owned())
        } else {
            self.op.hydrate_value()
        }
    }
}

fn process<'a, T: Iterator<Item = DiffOp<'a>>>(
    ops: T,
    _before: &'a Clock,
    _after: &'a Clock,
    diff: &mut RichTextDiff<'a>,
) -> Option<Patch<'a>> {
    let mut before_op = None;
    let mut after_op = None;

    for dop in ops {
        let predates_before = dop.predates_before;
        let predates_after = dop.predates_after;

        if predates_before && !dop.was_deleted_before {
            push_top(&mut before_op, &dop.op, predates_after, dop.value_before);
        }

        if predates_after && !dop.was_deleted_after {
            push_top(&mut after_op, &dop.op, predates_before, dop.value_after);
        }
    }
    resolve(before_op, after_op, diff)
}

fn push_top<'a>(
    top: &mut Option<Winner<'a>>,
    op: &Op<'a>,
    cross_visible: bool,
    value_at: Option<ScalarValue<'a>>,
) {
    match op.action() {
        OpType::Increment(_) => {} // can ignore - info captured inside Counter
        _ => {
            let conflict = top.is_some();
            let winner = Winner {
                op: op.clone(),
                value_at,
                cross_visible,
                conflict,
            };
            top.replace(winner);
        }
    }
}

fn resolve<'a>(
    before: Option<Winner<'a>>,
    after: Option<Winner<'a>>,
    diff: &mut RichTextDiff<'a>,
) -> Option<Patch<'a>> {
    diff.process(&before, &after);
    match (before, after) {
        (_, Some(after)) if after.op.is_mark() => None,
        (Some(before), _) if before.op.is_mark() => None,
        (None, Some(after)) => Some(Patch::New(after, diff.after.current().cloned())),
        (Some(before), None) => Some(Patch::Delete(before)),
        (Some(before), Some(after)) if before.op.id == after.op.id => Some(Patch::Old {
            before,
            after,
            marks: diff.current(),
        }),
        (Some(before), Some(after)) if before.op.id != after.op.id => Some(Patch::Update {
            before,
            after,
            marks: diff.after.current().cloned(),
        }),
        _ => None,
    }
}

#[derive(Debug, Clone)]
enum Patch<'a> {
    New(Winner<'a>, Option<Arc<MarkSet>>),
    Old {
        before: Winner<'a>,
        after: Winner<'a>,
        marks: Option<Arc<MarkSet>>,
    },
    Update {
        before: Winner<'a>,
        after: Winner<'a>,
        marks: Option<Arc<MarkSet>>,
    },
    Delete(Winner<'a>),
}

impl<'a> Patch<'a> {
    fn op(&self) -> &Op<'a> {
        match self {
            Patch::New(winner, _) => &winner.op,
            Patch::Update { after, .. } => &after.op,
            Patch::Old { after, .. } => &after.op,
            Patch::Delete(winner) => &winner.op,
        }
    }
}

pub(crate) fn log_diff(doc: &Automerge, before: &Clock, after: &Clock, patch_log: &mut PatchLog) {
    for (obj, ops) in doc.ops().iter_objs() {
<<<<<<< HEAD
        let mut diff = RichTextDiff::default();
        let ops_by_key = ops.diff(before, after).chunk_by(|d| d.op.elemid_or_key());
        let diffs = ops_by_key
            .into_iter()
            .filter_map(|(_key, key_ops)| process(key_ops, before, after, &mut diff));
        if obj.typ == ObjType::Text && matches!(patch_log.text_rep(), TextRepresentation::String) {
            log_text_diff(patch_log, &obj, diffs)
        } else if obj.typ.is_sequence() {
            log_list_diff(patch_log, &obj, diffs);
        } else {
            log_map_diff(doc, patch_log, &obj, diffs);
=======
        let mut diff = RichTextDiff::new(doc);
        let ops_by_key = ops.chunk_by(|o| o.as_op(doc.osd()).elemid_or_key());
        let diffs = ops_by_key.into_iter().filter_map(|(_key, key_ops)| {
            process(
                key_ops.map(|i| i.as_op(doc.osd())),
                before,
                after,
                &mut diff,
            )
        });

        match (obj.typ, patch_log.text_rep()) {
            (ObjType::Text, TextRepresentation::String(encoding)) => {
                log_text_diff(patch_log, &obj, encoding, diffs)
            }
            (ObjType::Text, TextRepresentation::Array) | (ObjType::List, _) => {
                log_list_diff(patch_log, &obj, diffs)
            }
            (ObjType::Map | ObjType::Table, _) => log_map_diff(doc, patch_log, &obj, diffs),
>>>>>>> a2ba7326
        }
    }
}

fn log_list_diff<'a, I: Iterator<Item = Patch<'a>>>(
    patch_log: &mut PatchLog,
    obj: &ObjMeta,
    patches: I,
) {
    patches.fold(0, |index, patch| match patch {
        Patch::New(winner, _) => {
<<<<<<< HEAD
            let value = winner.value();
            let id = winner.op.id;
=======
            let value = crate::hydrate::Value::new(
                winner.op.value_at(Some(winner.clock)),
                patch_log.text_rep(),
            );
            let id = *winner.op.id();
>>>>>>> a2ba7326
            let conflict = winner.conflict;
            let expose = winner.cross_visible;
            patch_log.insert_and_maybe_expose(obj.id, index, value, id, conflict, expose);
            index + 1
        }
<<<<<<< HEAD
        Patch::Update { after, .. } => {
            let conflict = after.conflict;
            let value = after.value();
            let id = after.op.id;
=======
        Patch::Update { before, after, .. } => {
            let conflict = !before.conflict && after.conflict;
            let value = crate::hydrate::Value::new(
                after.op.value_at(Some(after.clock)),
                patch_log.text_rep(),
            );
            let id = *after.op.id();
>>>>>>> a2ba7326
            let expose = after.cross_visible;
            patch_log.put_seq(obj.id, index, value, id, conflict, expose);
            index + 1
        }
        Patch::Old {
            before,
            after,
            marks,
        } => {
            if !before.conflict && after.conflict {
                patch_log.flag_conflict_seq(obj.id, index);
            }
            if let Some(n) = get_inc(&before, &after) {
                patch_log.increment_seq(obj.id, index, n, after.op.id);
            }
            if let Some(marks) = &marks {
                patch_log.mark(obj.id, index, 1, marks)
            }
            index + 1
        }
        Patch::Delete(_) => {
            patch_log.delete_seq(obj.id, index, 1);
            index
        }
    });
}

fn log_text_diff<'a, I: Iterator<Item = Patch<'a>>>(
    patch_log: &mut PatchLog,
    obj: &ObjMeta,
    text_encoding: TextEncoding,
    patches: I,
) {
    let encoding = ListEncoding::Text(text_encoding);
    patches.fold(0, |index, patch| match &patch {
        Patch::New(winner, marks) => {
            if winner.op.is_put() {
                patch_log.splice(obj.id, index, winner.op.as_str(), marks.clone());
            } else {
                // blocks
<<<<<<< HEAD
                let value = winner.value();
                let id = winner.op.id;
=======
                let value = crate::hydrate::Value::new(
                    winner.op.value_at(Some(winner.clock)),
                    patch_log.text_rep(),
                );
                let id = *winner.op.id();
>>>>>>> a2ba7326
                let conflict = winner.conflict;
                let expose = winner.cross_visible;
                patch_log.insert_and_maybe_expose(obj.id, index, value, id, conflict, expose);
            }
            index + winner.op.width(encoding)
        }
        Patch::Update {
            before,
            after,
            marks,
        } => {
            patch_log.delete_seq(obj.id, index, before.op.width(encoding));
            patch_log.splice(obj.id, index, after.op.as_str(), marks.clone());
            index + after.op.width(encoding)
        }
        Patch::Old { after, marks, .. } => {
            let len = after.op.width(encoding);
            if let Some(marks) = marks {
                patch_log.mark(obj.id, index, len, marks)
            }
            index + len
        }
        Patch::Delete(before) => {
            patch_log.delete_seq(obj.id, index, before.op.width(encoding));
            index
        }
    });
}

fn log_map_diff<'a, I: Iterator<Item = Patch<'a>>>(
    _doc: &'a Automerge,
    patch_log: &mut PatchLog,
    obj: &ObjMeta,
    diffs: I,
) {
    diffs
        .filter_map(|patch| Some((patch.op().key.key_str()?, patch)))
        .for_each(|(key, patch)| match patch {
            Patch::New(winner, _) => {
<<<<<<< HEAD
                let value = winner.value();
                let id = winner.op.id;
=======
                let value = crate::hydrate::Value::new(
                    winner.op.value_at(Some(winner.clock)),
                    patch_log.text_rep(),
                );
                let id = *winner.op.id();
>>>>>>> a2ba7326
                let conflict = winner.conflict;
                let expose = winner.cross_visible;
                patch_log.put_map(obj.id, &key, value, id, conflict, expose)
            }
<<<<<<< HEAD
            Patch::Update { after, .. } => {
                let conflict = after.conflict;
                let value = after.value();
                let id = after.op.id;
=======
            Patch::Update { before, after, .. } => {
                let conflict = !before.conflict && after.conflict;
                let value = crate::hydrate::Value::new(
                    after.op.value_at(Some(after.clock)),
                    patch_log.text_rep(),
                );
                let id = *after.op.id();
>>>>>>> a2ba7326
                let expose = after.cross_visible;
                patch_log.put_map(obj.id, &key, value, id, conflict, expose)
            }
            Patch::Old { before, after, .. } => {
                if !before.conflict && after.conflict {
                    patch_log.flag_conflict_map(obj.id, &key);
                }
                if let Some(n) = get_inc(&before, &after) {
                    patch_log.increment_map(obj.id, &key, n, after.op.id);
                }
            }
            Patch::Delete(_) => patch_log.delete_map(obj.id, &key),
        });
}

/*
fn get_prop<'a>(_doc: &'a Automerge, op: Op<'a>) -> Option<&'a str> {
    op.key.map_key()
    //Some(doc.ops().osd.props.safe_get(op.key().prop_index()?)?)
}
*/

fn get_inc(before: &Winner<'_>, after: &Winner<'_>) -> Option<i64> {
    if before.op.is_counter() && after.op.is_counter() {
        //let n = after.op.inc_at(after.clock) - before.op.inc_at(before.clock);
        let n = after.value().as_i64() - before.value().as_i64();
        if n != 0 {
            return Some(n);
        }
    }
    None
}

#[derive(Debug, Default, Clone)]
pub(crate) struct RichTextDiff<'a> {
    pub(crate) before: MarkStateMachine<'a>,
    pub(crate) after: MarkStateMachine<'a>,
}

impl<'a> RichTextDiff<'a> {
    pub(crate) fn current(&self) -> Option<Arc<MarkSet>> {
        // do this without all the cloning - cache the result
        let b = self.before.current().cloned().unwrap_or_default();
        let a = self.after.current().cloned().unwrap_or_default();
        if a != b {
            let result = b.diff(&a);
            Some(Arc::new(result))
        } else {
            None
        }
    }

    fn process(&mut self, before: &Option<Winner<'a>>, after: &Option<Winner<'a>>) {
        if let Some(w) = &before {
            self.before.process(w.op.id, w.op.action());
        }
        if let Some(w) = &after {
            self.after.process(w.op.id, w.op.action());
        }
    }
}

#[derive(Debug, Clone, Copy)]
pub(crate) struct ReadDocAt<'a, 'b> {
    pub(crate) doc: &'a Automerge,
    pub(crate) heads: &'b [ChangeHash],
}

impl<'a, 'b> AsRef<Automerge> for ReadDocAt<'a, 'b> {
    fn as_ref(&self) -> &Automerge {
        self.doc
    }
}

impl<'a, 'b> ReadDoc for ReadDocAt<'a, 'b> {
    fn keys<O: AsRef<ExId>>(&self, obj: O) -> Keys<'_> {
        self.doc.keys_at(obj, self.heads)
    }

    fn keys_at<O: AsRef<ExId>>(&self, obj: O, heads: &[ChangeHash]) -> Keys<'_> {
        self.doc.keys_at(obj, heads)
    }

    fn map_range<'c, O: AsRef<ExId>, R: RangeBounds<String> + 'c>(
        &'c self,
        obj: O,
        range: R,
    ) -> MapRange<'c, R> {
        self.doc.map_range_at(obj, range, self.heads)
    }

    fn map_range_at<'c, O: AsRef<ExId>, R: RangeBounds<String> + 'c>(
        &'c self,
        obj: O,
        range: R,
        heads: &[ChangeHash],
    ) -> MapRange<'c, R> {
        self.doc.map_range_at(obj, range, heads)
    }

    fn list_range<O: AsRef<ExId>, R: RangeBounds<usize>>(
        &self,
        obj: O,
        range: R,
    ) -> ListRange<'_, R> {
        self.doc.list_range_at(obj, range, self.heads)
    }

    fn list_range_at<O: AsRef<ExId>, R: RangeBounds<usize>>(
        &self,
        obj: O,
        range: R,
        heads: &[ChangeHash],
    ) -> ListRange<'_, R> {
        self.doc.list_range_at(obj, range, heads)
    }

    fn values<O: AsRef<ExId>>(&self, obj: O) -> Values<'_> {
        self.doc.values_at(obj, self.heads)
    }

    fn values_at<O: AsRef<ExId>>(&self, obj: O, heads: &[ChangeHash]) -> Values<'_> {
        self.doc.values_at(obj, heads)
    }

    fn length<O: AsRef<ExId>>(&self, obj: O) -> usize {
        self.doc.length_at(obj, self.heads)
    }

    fn length_at<O: AsRef<ExId>>(&self, obj: O, heads: &[ChangeHash]) -> usize {
        self.doc.length_at(obj, heads)
    }

    fn object_type<O: AsRef<ExId>>(&self, obj: O) -> Result<ObjType, AutomergeError> {
        self.doc.object_type(obj)
    }

    fn text<O: AsRef<ExId>>(&self, obj: O) -> Result<String, AutomergeError> {
        self.doc.text_at(obj, self.heads)
    }

    fn text_at<O: AsRef<ExId>>(
        &self,
        obj: O,
        heads: &[ChangeHash],
    ) -> Result<String, AutomergeError> {
        self.doc.text_at(obj, heads)
    }

    fn marks<O: AsRef<ExId>>(&self, obj: O) -> Result<Vec<Mark>, AutomergeError> {
        self.doc.marks_at(obj, self.heads)
    }

    fn marks_at<O: AsRef<ExId>>(
        &self,
        obj: O,
        heads: &[ChangeHash],
    ) -> Result<Vec<Mark>, AutomergeError> {
        self.doc.marks_at(obj, heads)
    }

    fn get_marks<O: AsRef<ExId>>(
        &self,
        obj: O,
        index: usize,
        heads: Option<&[ChangeHash]>,
    ) -> Result<MarkSet, AutomergeError> {
        self.doc
            .get_marks(obj, index, Some(heads.unwrap_or(self.heads)))
    }

    fn get_cursor<O: AsRef<ExId>, I: Into<CursorPosition>>(
        &self,
        obj: O,
        position: I,
        at: Option<&[ChangeHash]>,
    ) -> Result<Cursor, AutomergeError> {
        self.doc.get_cursor(obj, position, at)
    }

    fn get_cursor_moving<O: AsRef<ExId>, I: Into<CursorPosition>>(
        &self,
        obj: O,
        position: I,
        at: Option<&[ChangeHash]>,
        move_cursor: crate::cursor::MoveCursor,
    ) -> Result<Cursor, AutomergeError> {
        self.doc.get_cursor_moving(obj, position, at, move_cursor)
    }

    fn get_cursor_position<O: AsRef<ExId>>(
        &self,
        obj: O,
        cursor: &Cursor,
        at: Option<&[ChangeHash]>,
    ) -> Result<usize, AutomergeError> {
        self.doc.get_cursor_position(obj, cursor, at)
    }

    fn get<O: AsRef<ExId>, P: Into<Prop>>(
        &self,
        obj: O,
        prop: P,
    ) -> Result<Option<(Value<'_>, ExId)>, AutomergeError> {
        self.doc.get_at(obj, prop, self.heads)
    }

    fn get_at<O: AsRef<ExId>, P: Into<Prop>>(
        &self,
        obj: O,
        prop: P,
        heads: &[ChangeHash],
    ) -> Result<Option<(Value<'_>, ExId)>, AutomergeError> {
        self.doc.get_at(obj, prop, heads)
    }

    fn get_all<O: AsRef<ExId>, P: Into<Prop>>(
        &self,
        obj: O,
        prop: P,
    ) -> Result<Vec<(Value<'_>, ExId)>, AutomergeError> {
        self.doc.get_all_at(obj, prop, self.heads)
    }

    fn get_all_at<O: AsRef<ExId>, P: Into<Prop>>(
        &self,
        obj: O,
        prop: P,
        heads: &[ChangeHash],
    ) -> Result<Vec<(Value<'_>, ExId)>, AutomergeError> {
        self.doc.get_all_at(obj, prop, heads)
    }

    fn parents<O: AsRef<ExId>>(&self, obj: O) -> Result<Parents<'_>, AutomergeError> {
        self.doc.parents_at(obj, self.heads)
    }

    fn parents_at<O: AsRef<ExId>>(
        &self,
        obj: O,
        heads: &[ChangeHash],
    ) -> Result<Parents<'_>, AutomergeError> {
        self.doc.parents_at(obj, heads)
    }

    fn get_missing_deps(&self, heads: &[ChangeHash]) -> Vec<ChangeHash> {
        self.doc.get_missing_deps(heads)
    }

    fn get_change_by_hash(&self, hash: &ChangeHash) -> Option<crate::Change> {
        self.doc.get_change_by_hash(hash)
    }

    fn spans<O: AsRef<ExId>>(&self, obj: O) -> Result<Spans<'_>, crate::AutomergeError> {
        self.doc.spans(obj)
    }

    fn spans_at<O: AsRef<ExId>>(
        &self,
        obj: O,
        heads: &[ChangeHash],
    ) -> Result<Spans<'_>, crate::AutomergeError> {
        self.doc.spans_at(obj, heads)
    }

    fn hydrate<O: AsRef<ExId>>(
        &self,
        obj: O,
        heads: Option<&[ChangeHash]>,
    ) -> Result<crate::hydrate::Value, crate::AutomergeError> {
        self.doc.hydrate_obj(obj.as_ref(), heads)
    }

    fn stats(&self) -> crate::read::Stats {
        self.doc.stats()
    }

    fn text_encoding(&self) -> TextEncoding {
        self.doc.text_encoding()
    }
}

impl<'a, 'b> ReadDocInternal for ReadDocAt<'a, 'b> {
    fn live_obj_paths(&self) -> std::collections::HashMap<ExId, Vec<(ExId, Prop)>> {
        self.doc.visible_obj_paths(Some(self.heads))
    }
}

#[cfg(test)]
mod tests {

    use std::borrow::Cow;

    use crate::{
        hydrate_list, hydrate_map, marks::Mark, patches::TextRepresentation,
<<<<<<< HEAD
        transaction::Transactable, AutoCommit, ObjType, Patch, PatchAction, Prop, ScalarValue,
        Value, ROOT,
=======
        transaction::Transactable, types::MarkData, AutoCommit, ObjType, Patch, PatchAction, Prop,
        ScalarValue, TextEncoding, Value, ROOT,
>>>>>>> a2ba7326
    };
    use itertools::Itertools;

    #[derive(Debug, Clone, PartialEq)]
    struct ObservedPatch {
        action: ObservedAction,
        path: String,
    }

    #[derive(Debug, Clone, PartialEq)]
    enum ObservedAction {
        PutMap {
            value: Value<'static>,
            conflict: bool,
        },
        PutSeq {
            value: Value<'static>,
            conflict: bool,
        },
        Insert {
            values: Vec<Value<'static>>,
        },
        DelMap,
        DelSeq,
        Increment(i64),
        SpliceText(String),
        Mark(Vec<ObservedMark>),
        Conflict(Prop),
    }

    #[derive(Debug, Clone, PartialEq)]
    struct ObservedMark {
        start: usize,
        end: usize,
        name: String,
        value: ScalarValue,
    }

    fn ex_path_and<I: Iterator<Item = Prop>, V: Into<Prop>>(props: I, val: V) -> String {
        format!("/{}", props.chain(Some(val.into())).join("/"))
    }

    impl From<&Patch> for ObservedPatch {
        fn from(patch: &Patch) -> Self {
            let path = patch.path.iter().map(|(_, prop)| prop).cloned();
            match patch.action.clone() {
                PatchAction::PutMap {
                    key,
                    value,
                    conflict,
                    ..
                } => ObservedPatch {
                    action: ObservedAction::PutMap {
                        value: value.0,
                        conflict,
                    },
                    path: ex_path_and(path, key),
                },
                PatchAction::PutSeq {
                    index,
                    value,
                    conflict,
                    ..
                } => ObservedPatch {
                    action: ObservedAction::PutSeq {
                        value: value.0,
                        conflict,
                    },
                    path: ex_path_and(path, index),
                },
                PatchAction::DeleteMap { key } => ObservedPatch {
                    action: ObservedAction::DelMap,
                    path: ex_path_and(path, key),
                },
                PatchAction::DeleteSeq { index, .. } => ObservedPatch {
                    action: ObservedAction::DelSeq,
                    path: ex_path_and(path, index),
                },
                PatchAction::Increment { prop, value } => ObservedPatch {
                    action: ObservedAction::Increment(value),
                    path: ex_path_and(path, prop),
                },
                PatchAction::Insert { index, values, .. } => ObservedPatch {
                    action: ObservedAction::Insert {
                        values: values.into_iter().map(|(v, _, _)| v.clone()).collect(),
                    },
                    path: ex_path_and(path, index),
                },
                PatchAction::SpliceText { index, value, .. } => ObservedPatch {
                    action: ObservedAction::SpliceText(value.make_string()),
                    path: ex_path_and(path, index),
                },
                PatchAction::Mark { marks } => ObservedPatch {
                    action: ObservedAction::Mark(
                        marks
                            .into_iter()
                            .map(
                                |Mark {
                                     start,
                                     end,
                                     name,
                                     value,
                                 }| {
                                    //let MarkData { name, value } = data.as_ref();
                                    ObservedMark {
                                        start,
                                        end,
                                        name: name.to_string(),
                                        value: value.clone(),
                                    }
                                },
                            )
                            .collect(),
                    ),
                    path: format!("/{}", path.clone().join("/")),
                },
                PatchAction::Conflict { prop } => ObservedPatch {
                    action: ObservedAction::Conflict(prop),
                    path: format!("/{}", path.clone().join("/")),
                },
            }
        }
    }

    fn exp(patches: Vec<Patch>) -> Vec<ObservedPatch> {
        patches.iter().map(|p| p.into()).collect()
    }

    #[test]
    fn basic_diff_map_put1() {
        let mut doc = AutoCommit::default();
        doc.put(ROOT, "key", "value1").unwrap();
        let heads1 = doc.get_heads();
        doc.put(ROOT, "key", "value2a").unwrap();
        doc.put(ROOT, "key", "value2b").unwrap();
        doc.put(ROOT, "key", "value2c").unwrap();
        let heads2 = doc.get_heads();
        doc.put(ROOT, "key", "value3").unwrap();
        let patches = doc.diff(&heads1, &heads2);

        assert_eq!(
            exp(patches),
            vec![ObservedPatch {
                path: "/key".into(),
                action: ObservedAction::PutMap {
                    value: "value2c".into(),
                    conflict: false,
                },
            }]
        );
    }

    #[test]
    fn basic_diff_map_put_conflict() {
        let mut doc1 = AutoCommit::default();
        doc1.put(ROOT, "key", "value1").unwrap();
        let heads1 = doc1.get_heads();

        let mut doc2 = doc1.fork();

        doc2.put(ROOT, "key", "v2_value2a").unwrap();
        doc2.put(ROOT, "key", "v2_value2b").unwrap();
        doc2.put(ROOT, "key", "v2_value2c").unwrap();

        doc1.put(ROOT, "key", "v1_value2a").unwrap();

        doc1.merge(&mut doc2).unwrap();

        let heads2 = doc1.get_heads();
        doc1.put(ROOT, "key", "value3").unwrap();
        let patches = doc1.diff(&heads1, &heads2);

        assert_eq!(
            exp(patches),
            vec![ObservedPatch {
                path: "/key".into(),
                action: ObservedAction::PutMap {
                    value: "v2_value2c".into(),
                    conflict: true,
                },
            }]
        );
    }

    #[test]
    fn basic_diff_map_put_conflict_with_del() {
        let mut doc1 = AutoCommit::default();
        doc1.put(ROOT, "key1", "value1").unwrap();
        doc1.put(ROOT, "key2", "value2").unwrap();
        let heads1 = doc1.get_heads();

        let mut doc2 = doc1.fork();

        doc2.put(ROOT, "key1", "doc2_value2").unwrap();
        doc2.delete(ROOT, "key2").unwrap();

        doc1.delete(ROOT, "key1").unwrap();
        doc1.put(ROOT, "key2", "doc1_value2").unwrap();

        doc1.merge(&mut doc2).unwrap();

        let heads2 = doc1.get_heads();
        doc1.put(ROOT, "key", "value3").unwrap();
        let patches = doc1.diff(&heads1, &heads2);

        assert_eq!(
            exp(patches),
            vec![
                ObservedPatch {
                    path: "/key1".into(),
                    action: ObservedAction::PutMap {
                        value: "doc2_value2".into(),
                        conflict: false,
                    },
                },
                ObservedPatch {
                    path: "/key2".into(),
                    action: ObservedAction::PutMap {
                        value: "doc1_value2".into(),
                        conflict: false,
                    },
                },
            ]
        );
    }

    #[test]
    fn basic_diff_map_put_conflict_old_value() {
        let mut doc1 = AutoCommit::default();
        doc1.put(ROOT, "key", "value1").unwrap();

        let mut doc2 = doc1.fork();

        doc1.put(ROOT, "key", "v1_value2a").unwrap();

        let heads1 = doc1.get_heads();

        doc2.put(ROOT, "key", "v2_value2a").unwrap();
        doc2.put(ROOT, "key", "v2_value2b").unwrap();
        doc2.put(ROOT, "key", "v2_value2c").unwrap();

        doc1.merge(&mut doc2).unwrap();

        let heads2 = doc1.get_heads();
        doc1.put(ROOT, "key", "value3").unwrap();
        let patches = doc1.diff(&heads1, &heads2);

        assert_eq!(
            exp(patches),
            vec![ObservedPatch {
                path: "/key".into(),
                action: ObservedAction::PutMap {
                    value: "v2_value2c".into(),
                    conflict: true,
                },
            }]
        );
    }

    #[test]
    fn basic_diff_map_put_conflict_old_value_and_del() {
        let mut doc1 = AutoCommit::default();
        doc1.put(ROOT, "key", "value1").unwrap();

        let mut doc2 = doc1.fork();

        doc1.put(ROOT, "key", "v1_value2a").unwrap();

        let heads1 = doc1.get_heads();

        doc2.put(ROOT, "key", "v2_value2a").unwrap();
        doc2.put(ROOT, "key", "v2_value2b").unwrap();
        doc2.put(ROOT, "key", "v2_value2c").unwrap();
        doc2.delete(ROOT, "key").unwrap();

        doc1.merge(&mut doc2).unwrap();

        let heads2 = doc1.get_heads();
        doc1.put(ROOT, "key", "value3").unwrap();
        let patches = doc1.diff(&heads1, &heads2);

        assert_eq!(exp(patches), vec![],);
    }

    #[test]
    fn basic_diff_map_del1() {
        let mut doc = AutoCommit::default();
        doc.put(ROOT, "key", "value1").unwrap();
        let heads1 = doc.get_heads();
        doc.delete(ROOT, "key").unwrap();
        let heads2 = doc.get_heads();
        doc.put(ROOT, "key", "value3").unwrap();
        let patches = doc.diff(&heads1, &heads2);

        assert_eq!(
            exp(patches),
            vec![ObservedPatch {
                path: "/key".into(),
                action: ObservedAction::DelMap,
            }]
        );
    }

    #[test]
    fn basic_diff_map_del2() {
        let mut doc = AutoCommit::default();
        doc.put(ROOT, "key", "value1").unwrap();
        let heads1 = doc.get_heads();
        doc.put(ROOT, "key", "value2a").unwrap();
        doc.put(ROOT, "key", "value2b").unwrap();
        doc.delete(ROOT, "key").unwrap();
        let heads2 = doc.get_heads();
        doc.put(ROOT, "key", "value3").unwrap();
        let patches = doc.diff(&heads1, &heads2);

        assert_eq!(
            exp(patches),
            vec![ObservedPatch {
                path: "/key".into(),
                action: ObservedAction::DelMap,
            }]
        );
    }

    #[test]
    fn basic_diff_map_del3() {
        let mut doc = AutoCommit::default();
        doc.put(ROOT, "key", "value1").unwrap();
        let heads1 = doc.get_heads();
        doc.put(ROOT, "key", "value2a").unwrap();
        doc.put(ROOT, "key", "value2b").unwrap();
        doc.delete(ROOT, "key").unwrap();
        doc.put(ROOT, "key", "value2c").unwrap();
        let heads2 = doc.get_heads();
        doc.put(ROOT, "key", "value3").unwrap();
        let patches = doc.diff(&heads1, &heads2);

        assert_eq!(
            exp(patches),
            vec![ObservedPatch {
                path: "/key".into(),
                action: ObservedAction::PutMap {
                    value: "value2c".into(),
                    conflict: false,
                },
            }]
        );
    }

    #[test]
    fn basic_diff_map_counter1() {
        let mut doc = AutoCommit::default();
        doc.put(ROOT, "key", ScalarValue::counter(10)).unwrap();
        let heads1 = doc.get_heads();
        doc.increment(ROOT, "key", 3).unwrap();
        doc.increment(ROOT, "key", 4).unwrap();
        doc.increment(ROOT, "key", 5).unwrap();
        let heads2 = doc.get_heads();
        doc.put(ROOT, "key", "overwrite").unwrap();
        let patches = doc.diff(&heads1, &heads2);

        assert_eq!(
            exp(patches),
            vec![ObservedPatch {
                path: "/key".into(),
                action: ObservedAction::Increment(12),
            }]
        );
    }

    #[test]
    fn basic_diff_map_counter2() {
        let mut doc = AutoCommit::default();
        let heads1 = doc.get_heads();
        doc.put(ROOT, "key", ScalarValue::counter(10)).unwrap();
        doc.increment(ROOT, "key", 3).unwrap();
        doc.increment(ROOT, "key", 4).unwrap();
        let heads2 = doc.get_heads();
        doc.increment(ROOT, "key", 5).unwrap();
        doc.put(ROOT, "key", "overwrite").unwrap();
        let patches = doc.diff(&heads1, &heads2);

        assert_eq!(
            exp(patches),
            vec![ObservedPatch {
                path: "/key".into(),
                action: ObservedAction::PutMap {
                    value: ScalarValue::counter(17).into(),
                    conflict: false,
                },
            }]
        );
    }

    #[test]
    fn basic_diff_list_insert1() {
        let mut doc = AutoCommit::default();
        let list = doc.put_object(ROOT, "list", ObjType::List).unwrap();
        doc.insert(&list, 0, 10).unwrap();
        doc.insert(&list, 1, 20).unwrap();
        doc.insert(&list, 2, 30).unwrap();
        doc.insert(&list, 3, 40).unwrap();
        let heads1 = doc.get_heads();
        doc.insert(&list, 1, 25).unwrap();
        doc.insert(&list, 3, 35).unwrap();
        doc.delete(&list, 0).unwrap();
        let heads2 = doc.get_heads();
        let patches = doc.diff(&heads1, &heads2);
        assert_eq!(
            exp(patches),
            vec![
                ObservedPatch {
                    path: "/list/0".into(),
                    action: ObservedAction::DelSeq,
                },
                ObservedPatch {
                    path: "/list/0".into(),
                    action: ObservedAction::Insert {
                        values: vec![25.into()],
                    },
                },
                ObservedPatch {
                    path: "/list/2".into(),
                    action: ObservedAction::Insert {
                        values: vec![35.into()],
                    },
                },
            ]
        );
    }

    #[test]
    fn basic_diff_list_insert2() {
        let mut doc = AutoCommit::default();
        let list = doc.put_object(ROOT, "list", ObjType::List).unwrap();
        doc.insert(&list, 0, 10).unwrap();
        doc.insert(&list, 1, 20).unwrap();
        doc.insert(&list, 2, 30).unwrap();
        doc.insert(&list, 3, 40).unwrap();
        let heads1 = doc.get_heads();
        doc.insert(&list, 1, 25).unwrap();
        doc.insert(&list, 1, 26).unwrap();
        doc.insert(&list, 1, 27).unwrap();
        doc.insert(&list, 1, 28).unwrap();
        let heads2 = doc.get_heads();
        let patches = doc.diff(&heads1, &heads2);
        assert_eq!(
            exp(patches),
            vec![ObservedPatch {
                path: "/list/1".into(),
                action: ObservedAction::Insert {
                    values: vec![28.into(), 27.into(), 26.into(), 25.into(),],
                }
            },]
        );
    }

    #[test]
    fn diff_list_concurrent_update() {
        let mut doc1 = AutoCommit::default();
        let list = doc1.put_object(ROOT, "list", ObjType::List).unwrap();

        doc1.insert(&list, 0, 10).unwrap();
        doc1.insert(&list, 1, 20).unwrap();
        doc1.insert(&list, 2, 30).unwrap();
        doc1.insert(&list, 3, 40).unwrap();
        doc1.insert(&list, 4, 50).unwrap();

        let heads1 = doc1.get_heads();

        let mut doc2 = doc1.fork();
        let mut doc3 = doc1.fork();

        doc2.insert(&list, 2, 35).unwrap();
        doc2.put(&list, 2, 36).unwrap();
        doc2.put(&list, 1, 21).unwrap();

        doc3.put(&list, 1, 19).unwrap();

        doc1.merge(&mut doc2).unwrap();
        doc1.merge(&mut doc3).unwrap();

        let heads2 = doc1.get_heads();

        let patches = doc1.diff(&heads1, &heads2);

        assert_eq!(
            exp(patches),
            vec![
                ObservedPatch {
                    path: "/list/1".into(),
                    action: ObservedAction::PutSeq {
                        value: 21.into(),
                        conflict: true,
                    },
                },
                ObservedPatch {
                    path: "/list/2".into(),
                    action: ObservedAction::Insert {
                        values: vec![36.into()],
                    },
                },
            ]
        );
    }

    #[test]
    fn diff_list_interleaved_concurrent_counters() {
        let mut doc1 = AutoCommit::default();
        let list = doc1.put_object(ROOT, "list", ObjType::List).unwrap();

        doc1.insert(&list, 0, 10).unwrap();
        doc1.insert(&list, 1, 20).unwrap();
        doc1.insert(&list, 2, 30).unwrap();
        doc1.insert(&list, 3, 40).unwrap();
        doc1.insert(&list, 4, 50).unwrap();
        doc1.insert(&list, 5, 60).unwrap();

        let heads1 = doc1.get_heads();

        let mut doc2 = doc1.fork();
        let mut doc3 = doc1.fork();

        // doc 2 makes a conflicting counter and incrments it
        doc2.put(&list, 2, ScalarValue::counter(10)).unwrap();
        doc2.increment(&list, 2, 1).unwrap();
        doc2.increment(&list, 2, 1).unwrap();
        doc2.increment(&list, 2, 1).unwrap();

        doc2.put(&list, 3, ScalarValue::counter(100)).unwrap();
        doc2.increment(&list, 3, 10).unwrap();
        doc2.increment(&list, 3, 10).unwrap();
        doc2.increment(&list, 3, 10).unwrap();

        doc2.increment(&list, 2, 1).unwrap();
        doc2.increment(&list, 3, 10).unwrap();

        // doc 3 does the same in the opposite order so we'll have reversed winners

        doc3.put(&list, 3, ScalarValue::counter(101)).unwrap();
        doc3.increment(&list, 3, 11).unwrap();
        doc3.increment(&list, 3, 11).unwrap();
        doc3.increment(&list, 3, 11).unwrap();

        doc3.put(&list, 2, ScalarValue::counter(11)).unwrap();
        doc3.increment(&list, 2, 2).unwrap();
        doc3.increment(&list, 2, 2).unwrap();
        doc3.increment(&list, 2, 2).unwrap();

        doc3.increment(&list, 3, 11).unwrap();
        doc3.increment(&list, 2, 2).unwrap();

        doc3.put(&list, 4, ScalarValue::counter(99)).unwrap();
        doc3.increment(&list, 4, 1).unwrap();
        doc3.increment(&list, 4, 1).unwrap();
        doc3.increment(&list, 4, 1).unwrap();
        doc3.delete(&list, 4).unwrap();

        doc3.insert(&list, 5, ScalarValue::counter(199)).unwrap();
        doc3.increment(&list, 5, 3).unwrap();
        doc3.increment(&list, 5, 3).unwrap();
        doc3.increment(&list, 5, 3).unwrap();
        doc3.delete(&list, 5).unwrap();

        doc1.merge(&mut doc2).unwrap();
        doc1.merge(&mut doc3).unwrap();

        let heads2 = doc1.get_heads();

        doc1.put(&list, 2, 0).unwrap();
        doc1.put(&list, 3, 0).unwrap();

        let patches = doc1.diff(&heads1, &heads2);

        let exp = exp(patches);
        assert_eq!(
            exp.first(),
            Some(ObservedPatch {
                path: "/list/2".into(),
                action: ObservedAction::PutSeq {
                    value: ScalarValue::counter(19).into(),
                    conflict: true
                },
            })
            .as_ref()
        );
        assert_eq!(
            exp.get(1),
            Some(ObservedPatch {
                path: "/list/3".into(),
                action: ObservedAction::PutSeq {
                    value: ScalarValue::counter(140).into(),
                    conflict: true,
                },
            })
            .as_ref()
        );
        assert_eq!(
            exp.get(2),
            Some(ObservedPatch {
                path: "/list/4".into(),
                action: ObservedAction::DelSeq,
            })
            .as_ref()
        );
        assert_eq!(exp.get(3), None);
    }

    #[test]
    fn diff_of_lists_with_concurrent_deletes_and_puts() {
        let mut doc1 = AutoCommit::default();
        let list = doc1.put_object(ROOT, "list", ObjType::List).unwrap();

        doc1.insert(&list, 0, 10).unwrap();
        doc1.insert(&list, 1, 20).unwrap();
        doc1.insert(&list, 2, 30).unwrap();
        doc1.insert(&list, 3, 40).unwrap();
        doc1.insert(&list, 4, 50).unwrap();
        doc1.insert(&list, 5, 60).unwrap();

        let heads1 = doc1.get_heads();

        let mut doc2 = doc1.fork();
        let mut doc3 = doc1.fork();

        doc2.put(&list, 3, "A").unwrap();
        doc2.put(&list, 3, "B").unwrap();
        doc2.put(&list, 3, "C").unwrap();
        doc2.put(&list, 4, "!").unwrap();
        doc2.delete(&list, 4).unwrap();

        let heads1a = doc2.get_heads();

        doc3.put(&list, 3, "!").unwrap();
        doc3.delete(&list, 3).unwrap();
        doc3.put(&list, 3, "X").unwrap();
        doc3.put(&list, 3, "Y").unwrap();
        doc3.put(&list, 3, "Z").unwrap();

        let heads1b = doc3.get_heads();

        doc1.merge(&mut doc2).unwrap();
        doc1.merge(&mut doc3).unwrap();

        let heads2 = doc1.get_heads();

        let patches = doc1.diff(&heads1, &heads2);
        let exp1 = exp(patches);
        assert_eq!(
            exp1.first(),
            Some(ObservedPatch {
                path: "/list/3".into(),
                action: ObservedAction::PutSeq {
                    value: ScalarValue::Str("C".into()).into(),
                    conflict: false,
                },
            })
            .as_ref()
        );
        assert_eq!(
            exp1.get(1),
            Some(ObservedPatch {
                path: "/list/4".into(),
                action: ObservedAction::PutSeq {
                    value: ScalarValue::Str("Z".into()).into(),
                    conflict: false,
                },
            })
            .as_ref()
        );

        let patches = doc1.diff(&heads1a, &heads2);
        let exp2 = exp(patches);
        assert_eq!(
            exp2.first(),
            Some(ObservedPatch {
                path: "/list/4".into(),
                action: ObservedAction::Insert {
                    values: vec![ScalarValue::Str("Z".into()).into()],
                },
            })
            .as_ref()
        );

        let patches = doc1.diff(&heads1b, &heads2);
        let exp3 = exp(patches);
        assert_eq!(
            exp3.first(),
            Some(ObservedPatch {
                path: "/list/3".into(),
                action: ObservedAction::Insert {
                    values: vec![ScalarValue::Str("C".into()).into()],
                }
            })
            .as_ref()
        );
    }

    #[test]
    fn diff_counter_exposed() {
        let mut doc1 = AutoCommit::default();
        doc1.put(ROOT, "key", "x").unwrap();

        let mut doc2 = doc1.fork();
        let mut doc3 = doc1.fork();

        doc2.put(ROOT, "key", ScalarValue::counter(10)).unwrap();

        doc1.merge(&mut doc2).unwrap();

        let heads1 = doc1.get_heads();

        doc2.increment(ROOT, "key", 1).unwrap();
        doc2.increment(ROOT, "key", 1).unwrap();

        doc3.put(ROOT, "key", 1).unwrap();
        doc3.put(ROOT, "key", 2).unwrap();
        doc3.put(ROOT, "key", 3).unwrap();
        doc3.put(ROOT, "key", 4).unwrap();

        doc1.merge(&mut doc2).unwrap();
        doc1.merge(&mut doc3).unwrap();

        doc2.increment(ROOT, "key", 1).unwrap();
        doc2.increment(ROOT, "key", 1).unwrap();

        let heads2a = doc1.get_heads();

        doc3.delete(ROOT, "key").unwrap();
        doc1.merge(&mut doc3).unwrap();

        let heads2b = doc1.get_heads();

        let patches = doc1.diff(&heads1, &heads2a);
        let exp1 = exp(patches);
        assert_eq!(
            exp1.first(),
            Some(ObservedPatch {
                path: "/key".into(),
                action: ObservedAction::PutMap {
                    value: ScalarValue::Int(4).into(),
                    conflict: true,
                },
            })
            .as_ref()
        );

        let patches = doc1.diff(&heads2a, &heads2b);
        let exp1 = exp(patches);
        assert_eq!(
            exp1.first(),
            Some(ObservedPatch {
                path: "/key".into(),
                action: ObservedAction::PutMap {
                    value: ScalarValue::Counter(12.into()).into(),
                    conflict: false,
                },
            })
            .as_ref()
        );
    }

    #[test]
    fn simple_marks() {
        let mut doc1 = AutoCommit::default();
        let text = doc1.put_object(ROOT, "text", ObjType::Text).unwrap();
        doc1.splice_text(&text, 0, 0, "the quick fox jumps over the lazy dog")
            .unwrap();
        let heads1 = doc1.get_heads();
        doc1.mark(
            text,
            Mark::new("bold".into(), ScalarValue::Boolean(true), 3, 6),
            crate::marks::ExpandMark::After,
        )
        .unwrap();

        let heads2 = doc1.get_heads();
        let patches12 = doc1.diff(&heads1, &heads2);
        let exp1 = exp(patches12);
        assert_eq!(
            exp1,
            vec![ObservedPatch {
                path: "/text".into(),
                action: ObservedAction::Mark(vec![ObservedMark {
                    start: 3,
                    end: 6,
                    name: "bold".to_string(),
                    value: ScalarValue::Boolean(true),
                }]),
            }]
        );

        let patches21 = doc1.diff(&heads2, &heads1);
        let exp2 = exp(patches21);
        assert_eq!(
            exp2,
            vec![ObservedPatch {
                path: "/text".into(),
                action: ObservedAction::Mark(vec![ObservedMark {
                    start: 3,
                    end: 6,
                    name: "bold".to_string(),
                    value: ScalarValue::Null,
                }]),
            }]
        );
    }

    #[test]
    fn diff_with_before_and_after_heads() {
        let mut doc = AutoCommit::new();
        doc.set_text_rep(TextRepresentation::String(TextEncoding::default()));

        let text = doc.put_object(ROOT, "value", ObjType::Text).unwrap();
        doc.splice_text(&text, 0, 0, "aaa").unwrap();
        let heads1 = doc.get_heads();

        let text = doc.put_object(ROOT, "value", ObjType::Text).unwrap();
        doc.splice_text(&text, 0, 0, "bbb").unwrap();
        let heads2 = doc.get_heads();

        let patch12 = doc.diff(&heads1, &heads2);
        assert_eq!(
            exp(patch12),
            vec![
                ObservedPatch {
                    path: "/value".into(),
                    action: ObservedAction::PutMap {
                        value: Value::Object(ObjType::Text),
                        conflict: false,
                    }
                },
                ObservedPatch {
                    path: "/value/0".into(),
                    action: ObservedAction::SpliceText("bbb".to_string()),
                },
            ]
        );

        let patch21 = doc.diff(&heads2, &heads1);
        assert_eq!(
            exp(patch21),
            vec![
                ObservedPatch {
                    path: "/value".into(),
                    action: ObservedAction::PutMap {
                        value: Value::Object(ObjType::Text),
                        conflict: false,
                    }
                },
                ObservedPatch {
                    path: "/value/0".into(),
                    action: ObservedAction::SpliceText("aaa".to_string()),
                },
            ]
        );
    }

    #[test]
    fn update_map_diff_incremental() {
        let mut doc = AutoCommit::new();
        let text = doc.put_object(ROOT, "text", ObjType::Text).unwrap();
        doc.splice_text(&text, 0, 0, "Hello, World!").unwrap();
        doc.update_diff_cursor();
        let block = doc.split_block(&text, 5).unwrap();
        doc.update_object(
            &block,
            &hydrate_map! {
                "type" => "unordered-list-item",
                "parents" => hydrate_list!["ordered-list-item", "unordered-list-item"],
                "attrs" => hydrate_map! {}
            }
            .into(),
        )
        .unwrap();
        let patches = exp(doc.diff_incremental());
        let patches_by_path = patches.into_iter().fold(
            std::collections::HashMap::<_, Vec<_>>::new(),
            |mut acc, patch| {
                acc.entry(patch.path.clone())
                    .or_default()
                    .push(patch.action);
                acc
            },
        );
        assert_eq!(
            patches_by_path["/text/5"],
            vec![ObservedAction::Insert {
                values: vec![Value::Object(ObjType::Map)],
            }]
        );

        assert_eq!(
            patches_by_path["/text/5/type"],
            vec![ObservedAction::PutMap {
                value: Value::Scalar(Cow::Owned(ScalarValue::Str("unordered-list-item".into()))),
                conflict: false,
            }]
        );

        assert_eq!(
            patches_by_path["/text/5/parents"],
            vec![ObservedAction::PutMap {
                value: Value::Object(ObjType::List),
                conflict: false,
            }]
        );

        assert_eq!(
            patches_by_path["/text/5/attrs"],
            vec![ObservedAction::PutMap {
                value: Value::Object(ObjType::Map),
                conflict: false,
            }]
        );

        assert_eq!(
            patches_by_path["/text/5/parents/0"],
            vec![ObservedAction::Insert {
                values: vec![
                    Value::Scalar(Cow::Owned(ScalarValue::Str("ordered-list-item".into()))),
                    Value::Scalar(Cow::Owned(ScalarValue::Str("unordered-list-item".into())))
                ]
            }]
        );

        assert_eq!(patches_by_path.len(), 5);
    }

    #[test]
    fn join_block_diff_incremental() {
        let mut doc = AutoCommit::new();
        let text = doc.put_object(ROOT, "text", ObjType::Text).unwrap();
        doc.splice_text(&text, 0, 0, "Hello, World!").unwrap();
        doc.split_block(&text, 5).unwrap();
        doc.update_diff_cursor();
        doc.join_block(&text, 5).unwrap();
        let patches = exp(doc.diff_incremental());
        assert_eq!(
            patches,
            vec![ObservedPatch {
                path: "/text/5".into(),
                action: ObservedAction::DelSeq {},
            }]
        );
    }
}<|MERGE_RESOLUTION|>--- conflicted
+++ resolved
@@ -2,17 +2,10 @@
 use std::ops::RangeBounds;
 use std::sync::Arc;
 
-<<<<<<< HEAD
 use crate::automerge::{Automerge, Parents, ReadDoc, ReadDocInternal};
+use crate::cursor::CursorPosition;
 use crate::hydrate;
 use crate::iter::{Keys, ListRange, MapRange, Spans, Values};
-=======
-use crate::cursor::CursorPosition;
-use crate::iter::Keys;
-use crate::iter::ListRange;
-use crate::iter::MapRange;
-use crate::iter::Values;
->>>>>>> a2ba7326
 use crate::marks::Mark;
 use crate::patches::TextRepresentation;
 use crate::types::ObjMeta;
@@ -36,11 +29,11 @@
 }
 
 impl<'a> Winner<'a> {
-    fn value(&self) -> hydrate::Value {
+    fn value(&self, text_rep: TextRepresentation) -> hydrate::Value {
         if let Some(v) = &self.value_at {
-            hydrate::Value::Scalar(v.to_owned())
+            hydrate::Value::new(v, text_rep)
         } else {
-            self.op.hydrate_value()
+            self.op.hydrate_value(text_rep)
         }
     }
 }
@@ -144,39 +137,19 @@
 
 pub(crate) fn log_diff(doc: &Automerge, before: &Clock, after: &Clock, patch_log: &mut PatchLog) {
     for (obj, ops) in doc.ops().iter_objs() {
-<<<<<<< HEAD
         let mut diff = RichTextDiff::default();
         let ops_by_key = ops.diff(before, after).chunk_by(|d| d.op.elemid_or_key());
         let diffs = ops_by_key
             .into_iter()
             .filter_map(|(_key, key_ops)| process(key_ops, before, after, &mut diff));
-        if obj.typ == ObjType::Text && matches!(patch_log.text_rep(), TextRepresentation::String) {
-            log_text_diff(patch_log, &obj, diffs)
-        } else if obj.typ.is_sequence() {
-            log_list_diff(patch_log, &obj, diffs);
-        } else {
-            log_map_diff(doc, patch_log, &obj, diffs);
-=======
-        let mut diff = RichTextDiff::new(doc);
-        let ops_by_key = ops.chunk_by(|o| o.as_op(doc.osd()).elemid_or_key());
-        let diffs = ops_by_key.into_iter().filter_map(|(_key, key_ops)| {
-            process(
-                key_ops.map(|i| i.as_op(doc.osd())),
-                before,
-                after,
-                &mut diff,
-            )
-        });
-
         match (obj.typ, patch_log.text_rep()) {
             (ObjType::Text, TextRepresentation::String(encoding)) => {
-                log_text_diff(patch_log, &obj, encoding, diffs)
+                log_text_diff(patch_log, &obj, encoding, diffs);
             }
             (ObjType::Text, TextRepresentation::Array) | (ObjType::List, _) => {
-                log_list_diff(patch_log, &obj, diffs)
+                log_list_diff(patch_log, &obj, diffs);
             }
             (ObjType::Map | ObjType::Table, _) => log_map_diff(doc, patch_log, &obj, diffs),
->>>>>>> a2ba7326
         }
     }
 }
@@ -188,35 +161,18 @@
 ) {
     patches.fold(0, |index, patch| match patch {
         Patch::New(winner, _) => {
-<<<<<<< HEAD
-            let value = winner.value();
+            let value = winner.value(patch_log.text_rep());
             let id = winner.op.id;
-=======
-            let value = crate::hydrate::Value::new(
-                winner.op.value_at(Some(winner.clock)),
-                patch_log.text_rep(),
-            );
-            let id = *winner.op.id();
->>>>>>> a2ba7326
+
             let conflict = winner.conflict;
             let expose = winner.cross_visible;
             patch_log.insert_and_maybe_expose(obj.id, index, value, id, conflict, expose);
             index + 1
         }
-<<<<<<< HEAD
         Patch::Update { after, .. } => {
             let conflict = after.conflict;
-            let value = after.value();
+            let value = after.value(patch_log.text_rep());
             let id = after.op.id;
-=======
-        Patch::Update { before, after, .. } => {
-            let conflict = !before.conflict && after.conflict;
-            let value = crate::hydrate::Value::new(
-                after.op.value_at(Some(after.clock)),
-                patch_log.text_rep(),
-            );
-            let id = *after.op.id();
->>>>>>> a2ba7326
             let expose = after.cross_visible;
             patch_log.put_seq(obj.id, index, value, id, conflict, expose);
             index + 1
@@ -257,16 +213,8 @@
                 patch_log.splice(obj.id, index, winner.op.as_str(), marks.clone());
             } else {
                 // blocks
-<<<<<<< HEAD
-                let value = winner.value();
+                let value = winner.value(patch_log.text_rep());
                 let id = winner.op.id;
-=======
-                let value = crate::hydrate::Value::new(
-                    winner.op.value_at(Some(winner.clock)),
-                    patch_log.text_rep(),
-                );
-                let id = *winner.op.id();
->>>>>>> a2ba7326
                 let conflict = winner.conflict;
                 let expose = winner.cross_visible;
                 patch_log.insert_and_maybe_expose(obj.id, index, value, id, conflict, expose);
@@ -306,34 +254,16 @@
         .filter_map(|patch| Some((patch.op().key.key_str()?, patch)))
         .for_each(|(key, patch)| match patch {
             Patch::New(winner, _) => {
-<<<<<<< HEAD
-                let value = winner.value();
+                let value = winner.value(patch_log.text_rep());
                 let id = winner.op.id;
-=======
-                let value = crate::hydrate::Value::new(
-                    winner.op.value_at(Some(winner.clock)),
-                    patch_log.text_rep(),
-                );
-                let id = *winner.op.id();
->>>>>>> a2ba7326
                 let conflict = winner.conflict;
                 let expose = winner.cross_visible;
                 patch_log.put_map(obj.id, &key, value, id, conflict, expose)
             }
-<<<<<<< HEAD
             Patch::Update { after, .. } => {
                 let conflict = after.conflict;
-                let value = after.value();
+                let value = after.value(patch_log.text_rep());
                 let id = after.op.id;
-=======
-            Patch::Update { before, after, .. } => {
-                let conflict = !before.conflict && after.conflict;
-                let value = crate::hydrate::Value::new(
-                    after.op.value_at(Some(after.clock)),
-                    patch_log.text_rep(),
-                );
-                let id = *after.op.id();
->>>>>>> a2ba7326
                 let expose = after.cross_visible;
                 patch_log.put_map(obj.id, &key, value, id, conflict, expose)
             }
@@ -359,7 +289,8 @@
 fn get_inc(before: &Winner<'_>, after: &Winner<'_>) -> Option<i64> {
     if before.op.is_counter() && after.op.is_counter() {
         //let n = after.op.inc_at(after.clock) - before.op.inc_at(before.clock);
-        let n = after.value().as_i64() - before.value().as_i64();
+        let rep = TextRepresentation::Array;
+        let n = after.value(rep).as_i64() - before.value(rep).as_i64();
         if n != 0 {
             return Some(n);
         }
@@ -629,13 +560,8 @@
 
     use crate::{
         hydrate_list, hydrate_map, marks::Mark, patches::TextRepresentation,
-<<<<<<< HEAD
         transaction::Transactable, AutoCommit, ObjType, Patch, PatchAction, Prop, ScalarValue,
-        Value, ROOT,
-=======
-        transaction::Transactable, types::MarkData, AutoCommit, ObjType, Patch, PatchAction, Prop,
-        ScalarValue, TextEncoding, Value, ROOT,
->>>>>>> a2ba7326
+        TextEncoding, Value, ROOT,
     };
     use itertools::Itertools;
 
