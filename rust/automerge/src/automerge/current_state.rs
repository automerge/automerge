use crate::automerge::Automerge;
use crate::iter::{SpanInternal, SpansInternal};
use crate::op_set2::{OpIter, OpQuery, Value};
use crate::patches::{PatchLog, TextRepresentation};
use crate::types::ObjMeta;
use crate::types::ObjType;

/*
struct Put<'a> {
    value: Value<'a>,
    key: KeyRef<'a>,
    id: OpId,
}
*/

/// Traverse the "current" state of the document, logging patches to `patch_log`.
///
/// The "current" state of the document is the set of visible operations. This function will
/// traverse that set of operations and add corresponding patches to `patch_log` as it encounters
/// values.
///
/// Due to only notifying of visible operations the [`PatchLog`] will only be called with `put`,
/// `insert`, and `splice`, operations.
pub(crate) fn log_current_state_patches(doc: &Automerge, patch_log: &mut PatchLog) {
    // The OpSet already exposes operations in the order they appear in the document.
    // `OpSet::iter_objs` iterates over the objects in causal order, this means that parent objects
    // will always appear before their children. Furthermore, the operations within each object are
    // ordered by key (which means by their position in a sequence for sequences).
    //
    // Effectively then we iterate over each object, then we group the operations in the object by
    // key and for each key find the visible operations for that key. Then we notify the patch log
    // for each of those visible operations.
    for (obj, ops) in doc.ops().iter_objs() {
<<<<<<< HEAD
        if obj.typ == ObjType::Text && matches!(patch_log.text_rep(), TextRepresentation::String) {
=======
        let ops = ops.map(|i| i.as_op(doc.osd()));
        if obj.typ == ObjType::Text && matches!(patch_log.text_rep(), TextRepresentation::String(_))
        {
>>>>>>> a2ba7326
            log_text_patches(doc, patch_log, &obj, ops)
        } else if obj.typ.is_sequence() {
            log_list_patches(doc, patch_log, &obj, ops);
        } else {
            log_map_patches(doc, patch_log, &obj, ops);
        }
    }
}

fn log_text_patches<'a>(
    doc: &'a Automerge,
    patch_log: &mut PatchLog,
    obj: &ObjMeta,
    ops: OpIter<'a>,
) {
    let spans = SpansInternal::new(ops, doc, None);
    for span in spans {
        match span {
            SpanInternal::Text(text, index, marks) => {
                patch_log.splice(obj.id, index, &text, marks);
            }
            SpanInternal::Obj(id, index) => {
<<<<<<< HEAD
                let value = Value::Object(ObjType::Map);
                patch_log.insert(obj.id, index, value.into_owned().into(), id, false);
=======
                let value = crate::hydrate::Value::Map(crate::hydrate::Map::new());
                patch_log.insert(obj.id, index, value, id, false);
>>>>>>> a2ba7326
            }
        }
    }
}

fn log_list_patches<'a, I: OpQuery<'a>>(
    _doc: &'a Automerge,
    patch_log: &mut PatchLog,
    obj: &ObjMeta,
    ops: I,
) {
<<<<<<< HEAD
    for (index, op) in ops.visible(None).top_ops().enumerate() {
        patch_log.insert(obj.id, index, op.hydrate_value(), op.id, op.conflict);
    }
=======
    let ops_by_key = ops.chunk_by(|o| o.elemid_or_key());
    let mut len = 0;
    ops_by_key
        .into_iter()
        .filter_map(|(_key, key_ops)| {
            key_ops
                .filter(|o| o.visible_or_mark(None))
                .filter_map(|o| match o.action() {
                    OpType::Make(obj_type) => Some((Value::Object(*obj_type), *o.id())),
                    OpType::Put(value) => Some((Value::Scalar(Cow::Borrowed(value)), *o.id())),
                    _ => None,
                })
                .enumerate()
                .last()
                .map(|value| {
                    let pos = len;
                    len += 1; // increment - side effect
                    (pos, value)
                })
        })
        .for_each(|(index, (val_enum, (value, opid)))| {
            let conflict = val_enum > 0;
            let value = crate::hydrate::Value::new(value, patch_log.text_rep());
            patch_log.insert(obj.id, index, value, opid, conflict);
        });
}

fn log_map_key_patches<'a, I: Iterator<Item = Op<'a>>>(
    (key, key_ops): (Key, I),
) -> Option<(usize, Put<'a>)> {
    key_ops
        .filter(|o| o.visible())
        .filter_map(|o| match o.action() {
            OpType::Make(obj_type) => {
                let value = Value::Object(*obj_type);
                Some(Put {
                    value,
                    key,
                    id: *o.id(),
                })
            }
            OpType::Put(value) => {
                let value = Value::Scalar(Cow::Borrowed(value));
                Some(Put {
                    value,
                    key,
                    id: *o.id(),
                })
            }
            _ => None,
        })
        .enumerate()
        .last()
>>>>>>> a2ba7326
}

fn log_map_patches<'a, I: OpQuery<'a>>(
    _doc: &'a Automerge,
    patch_log: &mut PatchLog,
    obj: &ObjMeta,
    ops: I,
) {
<<<<<<< HEAD
    for op in ops.visible(None).top_ops() {
        if let Some(key) = op.key.key_str() {
            patch_log.put_map(obj.id, &key, op.hydrate_value(), op.id, op.conflict, false);
        }
    }
=======
    let ops_by_key = ops.chunk_by(|o| *o.key());
    ops_by_key
        .into_iter()
        .filter_map(log_map_key_patches)
        .for_each(|(i, put)| {
            if let Some(prop_index) = put.key.prop_index() {
                if let Some(key) = doc.ops().osd.props.safe_get(prop_index) {
                    let conflict = i > 0;
                    let value = crate::hydrate::Value::new(put.value, patch_log.text_rep());
                    patch_log.put_map(obj.id, key, value, put.id, conflict, false);
                }
            }
        });
>>>>>>> a2ba7326
}

#[cfg(test)]
mod tests {
    use std::{borrow::Cow, fs};

    use crate::{
        patches::{PatchLog, TextRepresentation},
        read::ReadDoc,
        transaction::Transactable,
        Automerge, ObjType, Patch, PatchAction, Prop, TextEncoding, Value,
    };

    // Patches often carry a "tagged value", which is a value and the OpID of the op which
    // created that value. For a lot of values (i.e. any scalar value) we don't care about the
    // opid. This type implements `PartialEq` for the `Untagged` variant by ignoring the tag, which
    // allows us to express tests which don't care about the tag.
    #[derive(Clone, Debug)]
    enum PatchValue {
        Tagged(crate::Value<'static>, crate::ObjId),
        Untagged(crate::Value<'static>),
    }

    impl<'a> From<(Value<'a>, crate::ObjId, bool)> for PatchValue {
        fn from(value: (Value<'a>, crate::ObjId, bool)) -> Self {
            Self::Tagged(value.0.into_owned(), value.1)
        }
    }

    impl<'a> From<(Value<'a>, crate::ObjId)> for PatchValue {
        fn from(value: (Value<'a>, crate::ObjId)) -> Self {
            Self::Tagged(value.0.into_owned(), value.1)
        }
    }

    impl PartialEq<PatchValue> for PatchValue {
        fn eq(&self, other: &PatchValue) -> bool {
            match (self, other) {
                (Self::Tagged(v1, o1), Self::Tagged(v2, o2)) => equal_vals(v1, v2) && o1 == o2,
                (Self::Untagged(v1), Self::Untagged(v2)) => equal_vals(v1, v2),
                (Self::Tagged(v1, _), Self::Untagged(v2)) => equal_vals(v1, v2),
                (Self::Untagged(v1), Self::Tagged(v2, _)) => equal_vals(v1, v2),
            }
        }
    }

    /// Consider counters equal if they have the same current value
    fn equal_vals(v1: &Value<'_>, v2: &Value<'_>) -> bool {
        match (v1, v2) {
            (Value::Scalar(v1), Value::Scalar(v2)) => match (v1.as_ref(), v2.as_ref()) {
                (crate::ScalarValue::Counter(c1), crate::ScalarValue::Counter(c2)) => {
                    c1.current == c2.current
                }
                _ => v1 == v2,
            },
            _ => v1 == v2,
        }
    }

    #[derive(Debug, Clone, PartialEq)]
    enum ObservedPatch {
        Put {
            obj: crate::ObjId,
            prop: Prop,
            value: PatchValue,
            conflict: bool,
        },
        Insert {
            obj: crate::ObjId,
            index: usize,
            value: PatchValue,
        },
        SpliceText {
            obj: crate::ObjId,
            index: usize,
            chars: String,
        },
    }

    // A Vec<ObservedPatch> is pretty hard to look at in a test failure. This wrapper prints the
    // calls out in a nice table so it's easier to see what's different
    #[derive(Clone, PartialEq)]
    struct Patches(Vec<ObservedPatch>);

    impl From<Vec<Patch>> for Patches {
        fn from(patches: Vec<Patch>) -> Self {
            let oc = patches.into_iter().fold(Vec::new(), |mut acc, patch| {
                match patch {
                    Patch {
                        obj,
                        action: PatchAction::SpliceText { index, value, .. },
                        ..
                    } => acc.push(ObservedPatch::SpliceText {
                        obj,
                        index,
                        chars: value.make_string(),
                    }),
                    Patch {
                        obj,
                        action:
                            PatchAction::PutMap {
                                key,
                                value,
                                conflict,
                            },
                        ..
                    } => acc.push(ObservedPatch::Put {
                        obj,
                        prop: key.into(),
                        value: value.into(),
                        conflict,
                    }),
                    Patch {
                        obj,
                        action:
                            PatchAction::PutSeq {
                                index,
                                value,
                                conflict,
                            },
                        ..
                    } => acc.push(ObservedPatch::Put {
                        obj,
                        prop: index.into(),
                        value: value.into(),
                        conflict,
                    }),
                    Patch {
                        obj,
                        action: PatchAction::Insert { index, values, .. },
                        ..
                    } => {
                        for (i, v) in values.iter().enumerate() {
                            acc.push(ObservedPatch::Insert {
                                obj: obj.clone(),
                                index: index + i,
                                value: v.clone().into(),
                            })
                        }
                    }
                    _ => panic!("Current state should only log put, splice, and insert ops"),
                };
                acc
            });
            Patches(oc)
        }
    }

    impl std::fmt::Debug for Patches {
        fn fmt(&self, f: &mut std::fmt::Formatter<'_>) -> std::fmt::Result {
            let mut table = prettytable::Table::new();
            table.set_format(*prettytable::format::consts::FORMAT_NO_BORDER_LINE_SEPARATOR);
            table.set_titles(prettytable::row![
                "Op", "Object", "Property", "Value", "Conflict"
            ]);
            for call in &self.0 {
                match call {
                    ObservedPatch::Put {
                        obj,
                        prop,
                        value,
                        conflict,
                    } => {
                        table.add_row(prettytable::row![
                            "Put",
                            format!("{}", obj),
                            prop,
                            match value {
                                PatchValue::Tagged(v, o) => format!("{} ({})", v, o),
                                PatchValue::Untagged(v) => format!("{}", v),
                            },
                            conflict
                        ]);
                    }
                    ObservedPatch::Insert { obj, index, value } => {
                        table.add_row(prettytable::row![
                            "Insert",
                            format!("{}", obj),
                            index,
                            match value {
                                PatchValue::Tagged(v, o) => format!("{} ({})", v, o),
                                PatchValue::Untagged(v) => format!("{}", v),
                            },
                            ""
                        ]);
                    }
                    ObservedPatch::SpliceText { obj, index, chars } => {
                        table.add_row(prettytable::row![
                            "SpliceText",
                            format!("{}", obj),
                            index,
                            chars,
                            ""
                        ]);
                    }
                }
            }
            let mut out = Vec::new();
            table.print(&mut out).unwrap();
            write!(f, "\n{}\n", String::from_utf8(out).unwrap())
        }
    }

    #[test]
    fn basic_test() {
        let mut doc = crate::AutoCommit::new();
        doc.put(crate::ROOT, "key", "value").unwrap();
        let map = doc.put_object(crate::ROOT, "map", ObjType::Map).unwrap();
        doc.put(&map, "nested_key", "value").unwrap();
        let list = doc.put_object(crate::ROOT, "list", ObjType::List).unwrap();
        doc.insert(&list, 0, "value").unwrap();
        let text = doc.put_object(crate::ROOT, "text", ObjType::Text).unwrap();
        doc.insert(&text, 0, "a").unwrap();

        let p = doc
            .document()
            .current_state(TextRepresentation::String(TextEncoding::default()));

        let doc_patches = Patches::from(p);
        let test_patches = Patches(vec![
            ObservedPatch::Put {
                obj: crate::ROOT,
                prop: "key".into(),
                value: PatchValue::Untagged("value".into()),
                conflict: false,
            },
            ObservedPatch::Put {
                obj: crate::ROOT,
                prop: "list".into(),
                value: PatchValue::Tagged(Value::Object(ObjType::List), list.clone()),
                conflict: false,
            },
            ObservedPatch::Put {
                obj: crate::ROOT,
                prop: "map".into(),
                value: PatchValue::Tagged(Value::Object(ObjType::Map), map.clone()),
                conflict: false,
            },
            ObservedPatch::Put {
                obj: crate::ROOT,
                prop: "text".into(),
                value: PatchValue::Tagged(Value::Object(ObjType::Text), text.clone()),
                conflict: false,
            },
            ObservedPatch::Put {
                obj: map.clone(),
                prop: "nested_key".into(),
                value: PatchValue::Untagged("value".into()),
                conflict: false,
            },
            ObservedPatch::Insert {
                obj: list,
                index: 0,
                value: PatchValue::Untagged("value".into()),
            },
            ObservedPatch::SpliceText {
                obj: text,
                index: 0,
                chars: "a".into(),
            },
        ]);
        assert_eq!(doc_patches, test_patches);
    }

    #[test]
    fn test_deleted_ops_omitted() {
        let mut doc = crate::AutoCommit::new();
        doc.put(crate::ROOT, "key", "value").unwrap();
        doc.delete(crate::ROOT, "key").unwrap();
        let map = doc.put_object(crate::ROOT, "map", ObjType::Map).unwrap();
        doc.put(&map, "nested_key", "value").unwrap();
        doc.delete(&map, "nested_key").unwrap();
        let list = doc.put_object(crate::ROOT, "list", ObjType::List).unwrap();
        doc.insert(&list, 0, "value").unwrap();
        doc.delete(&list, 0).unwrap();
        let text = doc.put_object(crate::ROOT, "text", ObjType::Text).unwrap();
        doc.insert(&text, 0, "a").unwrap();
        doc.delete(&text, 0).unwrap();

        doc.put_object(crate::ROOT, "deleted_map", ObjType::Map)
            .unwrap();
        doc.delete(crate::ROOT, "deleted_map").unwrap();
        doc.put_object(crate::ROOT, "deleted_list", ObjType::List)
            .unwrap();
        doc.delete(crate::ROOT, "deleted_list").unwrap();
        doc.put_object(crate::ROOT, "deleted_text", ObjType::Text)
            .unwrap();
        doc.delete(crate::ROOT, "deleted_text").unwrap();

        let p = doc
            .document()
            .current_state(TextRepresentation::String(TextEncoding::default()));

        assert_eq!(
            Patches::from(p),
            Patches(vec![
                ObservedPatch::Put {
                    obj: crate::ROOT,
                    prop: "list".into(),
                    value: PatchValue::Tagged(Value::Object(ObjType::List), list.clone()),
                    conflict: false,
                },
                ObservedPatch::Put {
                    obj: crate::ROOT,
                    prop: "map".into(),
                    value: PatchValue::Tagged(Value::Object(ObjType::Map), map.clone()),
                    conflict: false,
                },
                ObservedPatch::Put {
                    obj: crate::ROOT,
                    prop: "text".into(),
                    value: PatchValue::Tagged(Value::Object(ObjType::Text), text.clone()),
                    conflict: false,
                },
            ])
        );
    }

    #[test]
    fn test_text_spliced() {
        let mut doc = crate::AutoCommit::new();
        let text = doc.put_object(crate::ROOT, "text", ObjType::Text).unwrap();
        doc.insert(&text, 0, "a").unwrap();
        doc.splice_text(&text, 1, 0, "bcdef").unwrap();
        doc.splice_text(&text, 2, 2, "g").unwrap();

        doc.set_text_rep(TextRepresentation::String(TextEncoding::default()));
        let p = doc
            .document()
            .current_state(TextRepresentation::String(TextEncoding::default()));

        assert_eq!(
            Patches::from(p),
            Patches(vec![
                ObservedPatch::Put {
                    obj: crate::ROOT,
                    prop: "text".into(),
                    value: PatchValue::Tagged(Value::Object(ObjType::Text), text.clone()),
                    conflict: false,
                },
                ObservedPatch::SpliceText {
                    obj: text,
                    index: 0,
                    chars: "abgef".to_string()
                }
            ])
        );
    }

    #[test]
    fn test_counters() {
        let actor1 = crate::ActorId::from("aa".as_bytes());
        let actor2 = crate::ActorId::from("bb".as_bytes());
        let mut doc = crate::AutoCommit::new().with_actor(actor2);

        let mut doc2 = doc.fork().with_actor(actor1);
        doc2.put(crate::ROOT, "key", "someval").unwrap();

        doc.put(crate::ROOT, "key", crate::ScalarValue::Counter(1.into()))
            .unwrap();
        doc.increment(crate::ROOT, "key", 2).unwrap();
        doc.increment(crate::ROOT, "key", 3).unwrap();

        doc.merge(&mut doc2).unwrap();

        doc.set_text_rep(TextRepresentation::String(TextEncoding::default()));
        let p = doc
            .document()
            .current_state(TextRepresentation::String(TextEncoding::default()));

        assert_eq!(
            Patches::from(p),
            Patches(vec![ObservedPatch::Put {
                obj: crate::ROOT,
                prop: "key".into(),
                value: PatchValue::Untagged(Value::Scalar(Cow::Owned(
                    crate::ScalarValue::Counter(6.into())
                ))),
                conflict: true,
            },])
        );
    }

    #[test]
    fn test_multiple_list_insertions() {
        let mut doc = crate::AutoCommit::new();

        let list = doc.put_object(crate::ROOT, "list", ObjType::List).unwrap();
        doc.insert(&list, 0, 1).unwrap();
        doc.insert(&list, 1, 2).unwrap();

        doc.set_text_rep(TextRepresentation::String(TextEncoding::default()));
        let p = doc
            .document()
            .current_state(TextRepresentation::String(TextEncoding::default()));

        assert_eq!(
            Patches::from(p),
            Patches(vec![
                ObservedPatch::Put {
                    obj: crate::ROOT,
                    prop: "list".into(),
                    value: PatchValue::Tagged(Value::Object(ObjType::List), list.clone()),
                    conflict: false,
                },
                ObservedPatch::Insert {
                    obj: list.clone(),
                    index: 0,
                    value: PatchValue::Untagged(1.into()),
                },
                ObservedPatch::Insert {
                    obj: list,
                    index: 1,
                    value: PatchValue::Untagged(2.into()),
                },
            ])
        );
    }

    #[test]
    fn test_concurrent_insertions_at_same_index() {
        let mut doc = crate::AutoCommit::new().with_actor(crate::ActorId::from("aa".as_bytes()));

        let list = doc.put_object(crate::ROOT, "list", ObjType::List).unwrap();

        let mut doc2 = doc.fork().with_actor(crate::ActorId::from("bb".as_bytes()));

        doc.insert(&list, 0, 1).unwrap();
        doc2.insert(&list, 0, 2).unwrap();

        doc.merge(&mut doc2).unwrap();

<<<<<<< HEAD
        doc2.merge(&mut doc).unwrap();

        assert_eq!(
            doc.hydrate(&crate::ROOT, None),
            doc2.hydrate(&crate::ROOT, None)
        );

        doc.set_text_rep(TextRepresentation::String);
        let p = doc.document().current_state(TextRepresentation::String);
=======
        doc.set_text_rep(TextRepresentation::String(TextEncoding::default()));
        let p = doc
            .document()
            .current_state(TextRepresentation::String(TextEncoding::default()));
>>>>>>> a2ba7326

        assert_eq!(
            Patches::from(p),
            Patches(vec![
                ObservedPatch::Put {
                    obj: crate::ROOT,
                    prop: "list".into(),
                    value: PatchValue::Tagged(Value::Object(ObjType::List), list.clone()),
                    conflict: false,
                },
                ObservedPatch::Insert {
                    obj: list.clone(),
                    index: 0,
                    value: PatchValue::Untagged(2.into()),
                },
                ObservedPatch::Insert {
                    obj: list,
                    index: 1,
                    value: PatchValue::Untagged(1.into()),
                },
            ])
        );
    }

    #[test]
    fn test_insert_objects() {
        let mut doc = crate::AutoCommit::new().with_actor(crate::ActorId::from("aa".as_bytes()));

        let list = doc.put_object(crate::ROOT, "list", ObjType::List).unwrap();

        let map = doc.insert_object(&list, 0, ObjType::Map).unwrap();
        doc.put(&map, "key", "value").unwrap();

        doc.set_text_rep(TextRepresentation::String(TextEncoding::default()));
        let patches = doc
            .document()
            .current_state(TextRepresentation::String(TextEncoding::default()));

        assert_eq!(
            Patches::from(patches),
            Patches(vec![
                ObservedPatch::Put {
                    obj: crate::ROOT,
                    prop: "list".into(),
                    value: PatchValue::Tagged(Value::Object(ObjType::List), list.clone()),
                    conflict: false,
                },
                ObservedPatch::Insert {
                    obj: list.clone(),
                    index: 0,
                    value: PatchValue::Tagged(Value::Object(ObjType::Map), map.clone()),
                },
                ObservedPatch::Put {
                    obj: map,
                    prop: "key".into(),
                    value: PatchValue::Untagged("value".into()),
                    conflict: false
                },
            ])
        );
    }

    #[test]
    fn test_insert_and_update() {
        let mut doc = crate::AutoCommit::new();

        let list = doc.put_object(crate::ROOT, "list", ObjType::List).unwrap();

        doc.insert(&list, 0, "one").unwrap();
        doc.insert(&list, 1, "two").unwrap();
        doc.put(&list, 0, "three").unwrap();
        doc.put(&list, 1, "four").unwrap();

        doc.set_text_rep(TextRepresentation::String(TextEncoding::default()));

        let patches = doc
            .document()
            .current_state(TextRepresentation::String(TextEncoding::default()));

        assert_eq!(
            Patches::from(patches),
            Patches(vec![
                ObservedPatch::Put {
                    obj: crate::ROOT,
                    prop: "list".into(),
                    value: PatchValue::Tagged(Value::Object(ObjType::List), list.clone()),
                    conflict: false,
                },
                ObservedPatch::Insert {
                    obj: list.clone(),
                    index: 0,
                    value: PatchValue::Untagged("three".into()),
                },
                ObservedPatch::Insert {
                    obj: list.clone(),
                    index: 1,
                    value: PatchValue::Untagged("four".into()),
                },
            ])
        );
    }

    #[test]
    fn test_load_changes() {
        fn fixture(name: &str) -> Vec<u8> {
            fs::read("./tests/fixtures/".to_owned() + name).unwrap()
        }

        let mut patch_log = PatchLog::active(TextRepresentation::String(TextEncoding::default()));
        let _doc = Automerge::load_with_options(
            &fixture("counter_value_is_ok.automerge"),
            crate::LoadOptions::new()
                .on_partial_load(crate::OnPartialLoad::Error)
                .verification_mode(crate::VerificationMode::Check)
                .patch_log(&mut patch_log),
        )
        .unwrap();
        let p = _doc.make_patches(&mut patch_log);

        assert_eq!(
            Patches::from(p),
            Patches(vec![ObservedPatch::Put {
                obj: crate::ROOT,
                prop: "a".into(),
                value: PatchValue::Untagged(crate::ScalarValue::Counter(2000.into()).into()),
                conflict: false,
            }])
        );
    }
}<|MERGE_RESOLUTION|>--- conflicted
+++ resolved
@@ -1,17 +1,9 @@
 use crate::automerge::Automerge;
 use crate::iter::{SpanInternal, SpansInternal};
-use crate::op_set2::{OpIter, OpQuery, Value};
+use crate::op_set2::{OpIter, OpQuery};
 use crate::patches::{PatchLog, TextRepresentation};
 use crate::types::ObjMeta;
 use crate::types::ObjType;
-
-/*
-struct Put<'a> {
-    value: Value<'a>,
-    key: KeyRef<'a>,
-    id: OpId,
-}
-*/
 
 /// Traverse the "current" state of the document, logging patches to `patch_log`.
 ///
@@ -31,13 +23,8 @@
     // key and for each key find the visible operations for that key. Then we notify the patch log
     // for each of those visible operations.
     for (obj, ops) in doc.ops().iter_objs() {
-<<<<<<< HEAD
-        if obj.typ == ObjType::Text && matches!(patch_log.text_rep(), TextRepresentation::String) {
-=======
-        let ops = ops.map(|i| i.as_op(doc.osd()));
         if obj.typ == ObjType::Text && matches!(patch_log.text_rep(), TextRepresentation::String(_))
         {
->>>>>>> a2ba7326
             log_text_patches(doc, patch_log, &obj, ops)
         } else if obj.typ.is_sequence() {
             log_list_patches(doc, patch_log, &obj, ops);
@@ -60,13 +47,8 @@
                 patch_log.splice(obj.id, index, &text, marks);
             }
             SpanInternal::Obj(id, index) => {
-<<<<<<< HEAD
-                let value = Value::Object(ObjType::Map);
-                patch_log.insert(obj.id, index, value.into_owned().into(), id, false);
-=======
                 let value = crate::hydrate::Value::Map(crate::hydrate::Map::new());
                 patch_log.insert(obj.id, index, value, id, false);
->>>>>>> a2ba7326
             }
         }
     }
@@ -78,65 +60,15 @@
     obj: &ObjMeta,
     ops: I,
 ) {
-<<<<<<< HEAD
     for (index, op) in ops.visible(None).top_ops().enumerate() {
-        patch_log.insert(obj.id, index, op.hydrate_value(), op.id, op.conflict);
-    }
-=======
-    let ops_by_key = ops.chunk_by(|o| o.elemid_or_key());
-    let mut len = 0;
-    ops_by_key
-        .into_iter()
-        .filter_map(|(_key, key_ops)| {
-            key_ops
-                .filter(|o| o.visible_or_mark(None))
-                .filter_map(|o| match o.action() {
-                    OpType::Make(obj_type) => Some((Value::Object(*obj_type), *o.id())),
-                    OpType::Put(value) => Some((Value::Scalar(Cow::Borrowed(value)), *o.id())),
-                    _ => None,
-                })
-                .enumerate()
-                .last()
-                .map(|value| {
-                    let pos = len;
-                    len += 1; // increment - side effect
-                    (pos, value)
-                })
-        })
-        .for_each(|(index, (val_enum, (value, opid)))| {
-            let conflict = val_enum > 0;
-            let value = crate::hydrate::Value::new(value, patch_log.text_rep());
-            patch_log.insert(obj.id, index, value, opid, conflict);
-        });
-}
-
-fn log_map_key_patches<'a, I: Iterator<Item = Op<'a>>>(
-    (key, key_ops): (Key, I),
-) -> Option<(usize, Put<'a>)> {
-    key_ops
-        .filter(|o| o.visible())
-        .filter_map(|o| match o.action() {
-            OpType::Make(obj_type) => {
-                let value = Value::Object(*obj_type);
-                Some(Put {
-                    value,
-                    key,
-                    id: *o.id(),
-                })
-            }
-            OpType::Put(value) => {
-                let value = Value::Scalar(Cow::Borrowed(value));
-                Some(Put {
-                    value,
-                    key,
-                    id: *o.id(),
-                })
-            }
-            _ => None,
-        })
-        .enumerate()
-        .last()
->>>>>>> a2ba7326
+        patch_log.insert(
+            obj.id,
+            index,
+            op.hydrate_value(TextRepresentation::Array),
+            op.id,
+            op.conflict,
+        );
+    }
 }
 
 fn log_map_patches<'a, I: OpQuery<'a>>(
@@ -145,27 +77,18 @@
     obj: &ObjMeta,
     ops: I,
 ) {
-<<<<<<< HEAD
     for op in ops.visible(None).top_ops() {
         if let Some(key) = op.key.key_str() {
-            patch_log.put_map(obj.id, &key, op.hydrate_value(), op.id, op.conflict, false);
-        }
-    }
-=======
-    let ops_by_key = ops.chunk_by(|o| *o.key());
-    ops_by_key
-        .into_iter()
-        .filter_map(log_map_key_patches)
-        .for_each(|(i, put)| {
-            if let Some(prop_index) = put.key.prop_index() {
-                if let Some(key) = doc.ops().osd.props.safe_get(prop_index) {
-                    let conflict = i > 0;
-                    let value = crate::hydrate::Value::new(put.value, patch_log.text_rep());
-                    patch_log.put_map(obj.id, key, value, put.id, conflict, false);
-                }
-            }
-        });
->>>>>>> a2ba7326
+            patch_log.put_map(
+                obj.id,
+                &key,
+                op.hydrate_value(TextRepresentation::Array),
+                op.id,
+                op.conflict,
+                false,
+            );
+        }
+    }
 }
 
 #[cfg(test)]
@@ -598,7 +521,6 @@
 
         doc.merge(&mut doc2).unwrap();
 
-<<<<<<< HEAD
         doc2.merge(&mut doc).unwrap();
 
         assert_eq!(
@@ -606,14 +528,10 @@
             doc2.hydrate(&crate::ROOT, None)
         );
 
-        doc.set_text_rep(TextRepresentation::String);
-        let p = doc.document().current_state(TextRepresentation::String);
-=======
         doc.set_text_rep(TextRepresentation::String(TextEncoding::default()));
         let p = doc
             .document()
             .current_state(TextRepresentation::String(TextEncoding::default()));
->>>>>>> a2ba7326
 
         assert_eq!(
             Patches::from(p),
