--- conflicted
+++ resolved
@@ -9,8 +9,6 @@
 # The values provided in this template are the default values that will be used
 # when any section or field is not specified in your own configuration
 
-<<<<<<< HEAD
-=======
 [graph]
 # If 1 or more target triples (and optionally, target_features) are specified,
 # only the specified targets will be checked when running `cargo deny check`.
@@ -30,7 +28,6 @@
     #{ triple = "wasm32-unknown-unknown", features = ["atomics"] },
 ]
 
->>>>>>> 2e3ba297
 # This section is considered when running `cargo deny check advisories`
 # More documentation for the advisories section can be found here:
 # https://embarkstudios.github.io/cargo-deny/checks/advisories/cfg.html
@@ -39,11 +36,7 @@
 db-path = "~/.cargo/advisory-db"
 # The url(s) of the advisory databases to use
 db-urls = ["https://github.com/rustsec/advisory-db"]
-<<<<<<< HEAD
-# The lint level for crates that have been yanked from their source registry
-=======
 # The lint level for security vulnerabilities
->>>>>>> 2e3ba297
 yanked = "warn"
 # A list of advisory IDs to ignore. Note that ignored advisories will still
 # output a note when they are encountered.
@@ -71,17 +64,11 @@
     "MIT",
     "Apache-2.0",
     "Apache-2.0 WITH LLVM-exception",
-<<<<<<< HEAD
-    # this is needed by cbindgen and im, should be reviewd more fully
-    "MPL-2.0",
-]
-=======
     "MPL-2.0",
 ]
 # The confidence threshold for detecting a license from license text.
 # The higher the value, the more closely the license text must be to the
 # canonical license text of a valid SPDX license file.
->>>>>>> 2e3ba297
 # [possible values: any between 0.0 and 1.0].
 confidence-threshold = 0.8
 # Allow 1 or more licenses on a per-crate basis, so that particular licenses
@@ -93,13 +80,10 @@
     # this is not a problem for us. See https://github.com/dtolnay/unicode-ident/pull/9/files
     # for more details.
     { allow = ["MIT", "Apache-2.0", "Unicode-DFS-2016"], name = "unicode-ident" },
-<<<<<<< HEAD
-=======
 
     # these are needed by cbindgen and its dependancies
     # should be revied more fully before release
     { allow = ["MPL-2.0"], name = "cbindgen" },
->>>>>>> 2e3ba297
 ]
 
 # Some crates don't have (easily) machine readable licensing information,
@@ -162,30 +146,17 @@
 ]
 # Certain crates/versions that will be skipped when doing duplicate detection.
 skip = [
-<<<<<<< HEAD
-    # { name = "itertools", version = "0.10.5" },
-    # { name = "linux-raw-sys", version = "0.3.8" },
-    # { name = "rustix", version = "0.37.21" },
-    # { name = "heck", version = "0.5.0" },
-=======
     { name = "heck", version = "0.5.0" },
     { crate = "windows-sys@0.52", reason = "this is brought in by the clap dependency in automerge-cli, which is fine as we're not distributing that as a library" },
     { crate = "regex-syntax@0.6.29", reason = "this is bought in by tracing-subscriber, which we only use in tests and the CLI" },
     { crate = "regex-automata@0.1.10", reason = "this is bought in by tracing-subscriber, which we only use in tests and the CLI" },
     { crate = "itertools@0.10.5", reason = "this is bought in by criterion, which we only use in benchmarks" },
->>>>>>> 2e3ba297
 ]
 # Similarly to `skip` allows you to skip certain crates during duplicate 
 # detection. Unlike skip, it also includes the entire tree of transitive 
 # dependencies starting at the specified crate, up to a certain depth, which is
 # by default infinite
 skip-tree = [
-<<<<<<< HEAD
-    # // We only ever use criterion in benchmarks
-    { name = "criterion", version = "0.5.1", depth=10},
-    # { name = "windows-sys", version = "0.52.0" },
-=======
->>>>>>> 2e3ba297
 ]
 
 # This section is considered when running `cargo deny check sources`.
